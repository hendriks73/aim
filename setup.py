--- conflicted
+++ resolved
@@ -1,9 +1,6 @@
 import sys
 import os
-<<<<<<< HEAD
-=======
-
->>>>>>> 497a7347
+
 from shutil import rmtree
 from setuptools import find_packages, setup, Command, Extension
 from Cython.Build import cythonize
