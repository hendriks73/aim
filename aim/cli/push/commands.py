--- conflicted
+++ resolved
@@ -52,8 +52,6 @@
         click.echo('Nothing to send')
         return
 
-<<<<<<< HEAD
-=======
     remote_url = repo.get_remote_url(remote)
     if not remote_url:
         click.echo('Invalid remote {}'.format(remote))
@@ -67,7 +65,6 @@
         click.echo('Invalid {} hostname'.format(remote))
         return
 
->>>>>>> 1e6d2467
     # Get authentication remote and key
     profile = AimProfile()
     auth = profile.config['auth']
@@ -82,10 +79,7 @@
         return
 
     # Open connection
-<<<<<<< HEAD
-=======
     remote_project = parsed_remote.path.strip(os.sep)
->>>>>>> 1e6d2467
     try:
         client = FileServerClient(remote_hostname,
                                   remote_port,
