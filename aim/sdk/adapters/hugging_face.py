--- conflicted
+++ resolved
@@ -28,10 +28,7 @@
         self._repo_path = repo
         self._experiment_name = experiment
         self._system_tracking_interval = system_tracking_interval
-<<<<<<< HEAD
-=======
         self._log_system_params = log_system_params
->>>>>>> f6930268
         self._current_shift = None
         self._run = None
         self._run_hash = None
@@ -50,10 +47,6 @@
                 self._run = Run(
                     self._run_hash,
                     repo=self._repo_path,
-<<<<<<< HEAD
-                    experiment=self._experiment_name,
-=======
->>>>>>> f6930268
                     system_tracking_interval=self._system_tracking_interval,
                 )
             else:
@@ -61,10 +54,7 @@
                     repo=self._repo_path,
                     experiment=self._experiment_name,
                     system_tracking_interval=self._system_tracking_interval,
-<<<<<<< HEAD
-=======
                     log_system_params=self._log_system_params,
->>>>>>> f6930268
                 )
                 self._run_hash = self._run.hash
 
