--- conflicted
+++ resolved
@@ -1,8 +1,4 @@
-<<<<<<< HEAD
-from typing import Generic, Union, Tuple, List, TypeVar
-=======
 from typing import Generic, Union, Tuple, List, TypeVar, Dict
->>>>>>> d65ae438
 from abc import abstractmethod
 from copy import deepcopy
 
@@ -49,19 +45,11 @@
         self.context = context
         self.run = run
 
-<<<<<<< HEAD
-        self._meta_tree = run.meta_run_tree.view(('traces', context.idx, name))
-        self._tree = run.series_run_tree.view((context.idx, name))
-        self._values = self._tree.array('vals')
-        self._epochs = self._tree.array('epoch')
-        self._timestamps = self._tree.array('time')
-=======
         self._meta_tree = run.meta_run_tree.subtree(('traces', context.idx, name))
         self._series_tree = run.series_run_tree.subtree((context.idx, name))
         self._values = self._series_tree.array('vals')
         self._epochs = self._series_tree.array('epoch')
         self._timestamps = self._series_tree.array('time')
->>>>>>> d65ae438
 
         self._length: int = None
         self._hash: int = None
@@ -186,8 +174,4 @@
         return len(self.values)
 
     def preload(self):
-<<<<<<< HEAD
-        self._tree.preload()
-=======
-        self._series_tree.preload()
->>>>>>> d65ae438
+        self._series_tree.preload()