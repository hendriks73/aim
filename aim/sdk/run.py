--- conflicted
+++ resolved
@@ -5,17 +5,19 @@
 
 from collections import defaultdict
 from time import time
-from weakref import WeakValueDictionary
+from collections import Counter
+from copy import deepcopy
 
 from aim.sdk.errors import RepoIntegrityError
 from aim.sdk.sequence import Sequence
 from aim.sdk.sequence_collection import SingleRunSequenceCollection
 from aim.sdk.utils import generate_run_hash, get_object_typename
+from aim.sdk.num_utils import convert_to_py_number
 from aim.sdk.types import AimObject
 from aim.sdk.configs import AIM_ENABLE_TRACKING_THREAD
 
 from aim.storage.hashing import hash_auto
-from aim.storage.context import Context
+from aim.storage.context import Context, MetricDescriptor
 from aim.storage.treeview import TreeView
 
 from aim.ext.resource import ResourceTracker, DEFAULT_SYSTEM_TRACKING_INT
@@ -204,11 +206,7 @@
         self._props = None
 
         self.contexts: Dict[Context, int] = dict()
-<<<<<<< HEAD
-        self.sequence_trackers: Dict[Tuple[Context, str], Sequence] = WeakValueDictionary()
-=======
         self.series_counters: Dict[MetricDescriptor.Selector, int] = Counter()
->>>>>>> 8297f053
 
         self.meta_tree: TreeView = self.repo.request(
             'meta', self.hash, read_only=read_only, from_union=True
@@ -328,9 +326,9 @@
         Appends the tracked value to metric series specified by `name` and `context`.
         """
 
+        # since worker might be lagging behind, we want to log the timestamp of run.track() call,
+        # not the actual implementation execution time.
         track_time = time()
-<<<<<<< HEAD
-=======
         if self.track_in_thread:
             val = deepcopy(value)
             track_rate_warning = self.repo.tracking_queue.register_task(
@@ -359,25 +357,11 @@
             # value is not a number
             val = value
         dtype = get_object_typename(value)
->>>>>>> 8297f053
 
         ctx = Context(context)
-        ctx_dict = ctx.to_dict()
+        metric = MetricDescriptor(name, ctx)
+
         if ctx not in self.contexts:
-<<<<<<< HEAD
-            self.meta_tree['contexts', ctx.idx] = ctx_dict
-            self.meta_run_tree['contexts', ctx.idx] = ctx_dict
-            self.contexts[ctx] = ctx.idx
-            self._idx_to_ctx[ctx.idx] = ctx
-
-        sequence = self.sequence_trackers.get((ctx, name))
-        if sequence is None:
-            dtype = get_object_typename(value)
-            self.meta_tree['traces_types', dtype, ctx.idx, name] = 1
-            sequence = Sequence(name, ctx, self)
-            self.sequence_trackers[(ctx, name)] = sequence
-        sequence.track(value, track_time, step, epoch)
-=======
             self.meta_tree['contexts', ctx.idx] = context
             self.meta_run_tree['contexts', ctx.idx] = context
             self.contexts[ctx] = ctx.idx
@@ -410,7 +394,6 @@
         val_view[step] = val
         epoch_view[step] = epoch
         time_view[step] = track_time
->>>>>>> 8297f053
 
     @property
     def props(self):
@@ -502,35 +485,6 @@
         Returns:
             :obj:`Metric` object if exists, `None` otherwise.
         """
-<<<<<<< HEAD
-        return self._get_sequence('metric', metric_name, context)
-
-    def get_image_sequence(
-            self,
-            metric_name: str,
-            context: Context
-    ) -> Optional['Images']:
-        """Retrieve metric sequence by it's name and context.
-
-        Args:
-             metric_name (str): Tracked metric name.
-             context (:obj:`Context`): Tracking context.
-
-        Returns:
-            :obj:`Metric` object if exists, `None` otherwise.
-        """
-        return self._get_sequence('images', metric_name, context)
-
-    def _get_sequence(
-            self,
-            seq_typename: str,
-            sequence_name: str,
-            context: Context
-    ) -> Optional[Sequence]:
-        seq_cls = Sequence.registry.get(seq_typename, None)
-        if seq_cls is None:
-            raise ValueError(f'\'{seq_typename}\' is not a valid Sequence')
-=======
         return self._get_sequence('images', name, context)
 
     def _get_sequence(
@@ -542,55 +496,16 @@
         seq_cls = Sequence.registry.get(seq_type, None)
         if seq_cls is None:
             raise ValueError(f'\'{seq_type}\' is not a valid Sequence')
->>>>>>> 8297f053
         assert issubclass(seq_cls, Sequence)
         sequence = seq_cls(sequence_name, context, self)
         return sequence if bool(sequence) else None
 
-<<<<<<< HEAD
-    def collect_metrics_info(self, sequence_types: Tuple[str, ...], skip_last_value=False) -> Dict[str, list]:
-        """Retrieve Run's all metrics general overview.
-=======
     def collect_sequence_info(self, sequence_types: Tuple[str, ...], skip_last_value=False) -> Dict[str, list]:
         """Retrieve Run's all sequences general overview.
->>>>>>> 8297f053
 
         Returns:
              :obj:`list`: list of sequnece's `context`, `name` and last tracked value triplets.
         """
-<<<<<<< HEAD
-        metrics = self.meta_run_tree.subtree('traces')
-        metrics_overview = {}
-
-        # build reverse map of sequence supported dtypes
-        dtype_to_sequence_map = defaultdict(list)
-        if isinstance(sequence_types, str):
-            sequence_types = (sequence_types,)
-        for seq_name in sequence_types:
-            metrics_overview[seq_name] = []
-            seq_cls = Sequence.registry.get(seq_name, None)
-            if seq_cls is None:
-                raise ValueError(f'\'{seq_name}\' is not a valid Sequence')
-            assert issubclass(seq_cls, Sequence)
-            dtypes = seq_cls.allowed_dtypes()
-            for dtype in dtypes:
-                dtype_to_sequence_map[dtype].append(seq_name)
-
-        for idx in metrics.keys():
-            ctx_dict = self.idx_to_ctx(idx).to_dict()
-            for metric_name, value in metrics[idx].items():
-                dtype = value['dtype']
-                if dtype in dtype_to_sequence_map:
-                    metric_data = {
-                        'context': ctx_dict,
-                        'metric_name': metric_name,
-                    }
-                    if not skip_last_value:
-                        metric_data['last_value'] = value
-                    for seq_name in dtype_to_sequence_map[dtype]:
-                        metrics_overview[seq_name].append(metric_data)
-        return metrics_overview
-=======
         traces = self.meta_run_tree.subtree('traces')
         traces_overview = {}
 
@@ -622,7 +537,6 @@
                     for seq_type in dtype_to_sequence_type_map[dtype]:
                         traces_overview[seq_type].append(trace_data)
         return traces_overview
->>>>>>> 8297f053
 
     def _calc_hash(self) -> int:
         # TODO maybe take read_only flag into account?
