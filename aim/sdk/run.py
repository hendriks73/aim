--- conflicted
+++ resolved
@@ -225,13 +225,8 @@
             except (KeyError, StopIteration):
                 # no run params are set. use empty dict
                 self[...] = {}
-<<<<<<< HEAD
-            self.props.finalized_at = None
-=======
             self.meta_run_tree['end_time'] = None
             self.props
-            self._prepare_resource_tracker(system_tracking_interval)
->>>>>>> f104032d
         if experiment:
             self.experiment = experiment
         self._constructed = True
