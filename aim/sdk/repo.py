--- conflicted
+++ resolved
@@ -352,11 +352,6 @@
         return self.request(
             'meta', read_only=True, from_union=True
         ).tree().subtree('meta')
-<<<<<<< HEAD
-
-    @staticmethod
-    def check_sequence_types(sequence_types: Tuple[str, ...]):
-=======
 
     @staticmethod
     def available_sequence_types():
@@ -364,17 +359,12 @@
 
     @staticmethod
     def validate_sequence_types(sequence_types: Tuple[str, ...]):
->>>>>>> 8297f053
         for seq_name in sequence_types:
             seq_cls = Sequence.registry.get(seq_name, None)
             if seq_cls is None or not issubclass(seq_cls, Sequence):
                 raise ValueError(f'\'{seq_name}\' is not a valid Sequence')
 
-<<<<<<< HEAD
-    def collect_metrics_info(self, sequence_types: Tuple[str, ...]) -> Dict[str, Dict[str, list]]:
-=======
     def collect_sequence_info(self, sequence_types: Tuple[str, ...]) -> Dict[str, Dict[str, list]]:
->>>>>>> 8297f053
         """Utility function for getting sequence names and contexts for all runs by given sequence types.
 
         Args:
@@ -385,21 +375,6 @@
             :obj:`dict`: Tree of sequences and their contexts groupped by sequence type.
         """
         meta_tree = self._get_meta_tree()
-<<<<<<< HEAD
-        sequence_metrics = {}
-        if isinstance(sequence_types, str):
-            sequence_types = (sequence_types,)
-        for seq_name in sequence_types:
-            seq_cls = Sequence.registry.get(seq_name, None)
-            if seq_cls is None:
-                raise ValueError(f'\'{seq_name}\' is not a valid Sequence')
-            assert issubclass(seq_cls, Sequence)
-            dtypes = seq_cls.allowed_dtypes()
-            traces = {}
-            for dtype in dtypes:
-                try:
-                    traces.update(meta_tree.collect(('traces_types', dtype)))
-=======
         sequence_traces = {}
         if isinstance(sequence_types, str):
             sequence_types = (sequence_types,)
@@ -416,22 +391,10 @@
                     for ctx_id, seqs in dtype_trace_tree.items():
                         for seq_name in seqs.keys():
                             dtype_traces.append((ctx_id, seq_name))
->>>>>>> 8297f053
                 except KeyError:
                     pass
             if 'float' in dtypes:  # old sequences without dtype set are considered float sequences
                 try:
-<<<<<<< HEAD
-                    traces.update(meta_tree.collect('traces'))
-                except KeyError:
-                    pass
-            metrics = defaultdict(list)
-            for ctx_id, trace_metrics in traces.items():
-                for metric in trace_metrics.keys():
-                    metrics[metric].append(meta_tree['contexts', ctx_id])
-            sequence_metrics[seq_name] = metrics
-        return sequence_metrics
-=======
                     dtype_trace_tree = meta_tree.collect('traces')
                     for ctx_id, seqs in dtype_trace_tree.items():
                         for seq_name in seqs.keys():
@@ -443,7 +406,6 @@
                 traces_info[seq_name].append(meta_tree['contexts', ctx_id])
             sequence_traces[seq_type] = traces_info
         return sequence_traces
->>>>>>> 8297f053
 
     def collect_params_info(self) -> dict:
         """Utility function for getting run meta-parameters.
