--- conflicted
+++ resolved
@@ -11,10 +11,7 @@
 from aim.storage.container import Container, ContainerKey, ContainerValue
 from aim.storage.prefixview import PrefixView
 from aim.storage.containertreeview import ContainerTreeView
-<<<<<<< HEAD
-=======
 from aim.storage.treeview import TreeView
->>>>>>> 148a8ef4
 from aim.ext.exception_resistant import exception_resistant
 
 
@@ -141,11 +138,7 @@
         """Preload the Container in the read mode."""
         self.db
 
-<<<<<<< HEAD
-    def tree(self) -> 'ContainerTreeView':
-=======
     def tree(self) -> 'TreeView':
->>>>>>> 148a8ef4
         """Return a :obj:`ContainerTreeView` which enables hierarchical view and access
         to the container records.
 
@@ -180,13 +173,8 @@
 
     def __getitem__(
         self,
-<<<<<<< HEAD
-        key: bytes
-    ) -> bytes:
-=======
         key: ContainerKey
     ) -> ContainerValue:
->>>>>>> 148a8ef4
         """Returns the value by the given `key`.
 
         Raises :obj:`KeyError` if the `key` is not found.
@@ -194,9 +182,6 @@
         value = self.db.get(key=key)
         if value is None:
             raise KeyError(key)
-<<<<<<< HEAD
-        return value
-=======
         if value == BLOB_SENTINEL:
             return self._get_blob(key)
         return value
@@ -273,7 +258,6 @@
         self._delete_range(BLOB_DOMAIN + begin,
                            BLOB_DOMAIN + end,
                            target=target)
->>>>>>> 148a8ef4
 
     def set(
         self,
