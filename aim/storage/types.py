--- conflicted
+++ resolved
@@ -63,9 +63,6 @@
 
 
 class CustomObjectBase:
-<<<<<<< HEAD
-    pass
-=======
     pass
 
 
@@ -79,5 +76,4 @@
     'AimObject',
     'CustomObjectBase',
     'SafeNone',
-]
->>>>>>> d65ae438
+]