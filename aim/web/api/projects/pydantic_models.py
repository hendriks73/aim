from pydantic import BaseModel
from typing import Dict, Optional


class ProjectApiOut(BaseModel):
    name: str
    path: str
    description: str
    telemetry_enabled: int


class ProjectParamsOut(BaseModel):
    params: Dict
<<<<<<< HEAD
    metric: Optional[Dict[str, list]] = {}
    images: Optional[Dict[str, list]] = {}
=======
    metric: Optional[Dict[str, list]] = None
    images: Optional[Dict[str, list]] = None
>>>>>>> 8297f053


class ProjectActivityApiOut(BaseModel):
    num_experiments: int
    num_runs: int
    activity_map: Dict[str, int] = {"2021-01-01": 54}<|MERGE_RESOLUTION|>--- conflicted
+++ resolved
@@ -11,13 +11,8 @@
 
 class ProjectParamsOut(BaseModel):
     params: Dict
-<<<<<<< HEAD
-    metric: Optional[Dict[str, list]] = {}
-    images: Optional[Dict[str, list]] = {}
-=======
     metric: Optional[Dict[str, list]] = None
     images: Optional[Dict[str, list]] = None
->>>>>>> 8297f053
 
 
 class ProjectActivityApiOut(BaseModel):
