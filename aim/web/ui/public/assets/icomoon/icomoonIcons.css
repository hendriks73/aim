--- conflicted
+++ resolved
@@ -1,18 +1,10 @@
 @font-face {
   font-family: 'icomoon';
-<<<<<<< HEAD
-  src:  url('fonts/icomoon.eot?qfull5');
-  src:  url('fonts/icomoon.eot?qfull5#iefix') format('embedded-opentype'),
-  url('fonts/icomoon.ttf?qfull5') format('truetype'),
-  url('fonts/icomoon.woff?qfull5') format('woff'),
-  url('fonts/icomoon.svg?qfull5#icomoon') format('svg');
-=======
-  src:  url('fonts/icomoon.eot?bbsu97');
-  src:  url('fonts/icomoon.eot?bbsu97#iefix') format('embedded-opentype'),
-    url('fonts/icomoon.ttf?bbsu97') format('truetype'),
-    url('fonts/icomoon.woff?bbsu97') format('woff'),
-    url('fonts/icomoon.svg?bbsu97#icomoon') format('svg');
->>>>>>> 5c6ab0a5
+  src:  url('fonts/icomoon.eot?9q1ohy');
+  src:  url('fonts/icomoon.eot?9q1ohy#iefix') format('embedded-opentype'),
+    url('fonts/icomoon.ttf?9q1ohy') format('truetype'),
+    url('fonts/icomoon.woff?9q1ohy') format('woff'),
+    url('fonts/icomoon.svg?9q1ohy#icomoon') format('svg');
   font-weight: normal;
   font-style: normal;
   font-display: block;
@@ -33,16 +25,14 @@
   -moz-osx-font-smoothing: grayscale;
 }
 
-<<<<<<< HEAD
 .icon-text:before {
   content: "\e96d";
-=======
+}
 .icon-avatar:before {
   content: "\e971";
 }
 .icon-branch:before {
   content: "\e972";
->>>>>>> 5c6ab0a5
 }
 .icon-circle-question:before {
   content: "\e96c";
@@ -370,19 +360,16 @@
 }
 .icon-params:before {
   content: "\e940";
-<<<<<<< HEAD
-=======
 }
 .icon-time:before {
-  content: "\e96d";
+  content: "\e96e";
 }
 .icon-duration:before {
-  content: "\e96e";
+  content: "\e96f";
 }
 .icon-hash:before {
-  content: "\e96f";
+  content: "\e970";
 }
 .icon-calendar:before {
-  content: "\e970";
->>>>>>> 5c6ab0a5
+  content: "\e973";
 }