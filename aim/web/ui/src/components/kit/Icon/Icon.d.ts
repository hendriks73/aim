import React, { CSSProperties } from 'react';

import { BoxProps } from '@material-ui/core';

export interface IIconProps
  extends React.BaseHTMLAttributes<any>,
    Partial<React.ComponentType<BoxProps | any>> {
  name: IconName;
  className?: string;
  style?: CSSProperties;
  fontSize?: number | string;
  color?: string;
}

export type IconName =
  | 'close-rectangle'
  | 'close'
  | 'eye-fill-show'
  | 'eye-outline-hide'
  | 'eye-show-outline'
  | 'eye-fill-hide'
  | 'row-height-down'
  | 'reset-width-outside'
  | 'reset-width-inside'
  | 'row-height-up'
  | 'pin-right'
  | 'pin-left'
  | 'pin'
  | 'expand-horizontal'
  | 'expand-vertical'
  | 'arrow-up'
  | 'arrow-left'
  | 'arrow-down'
  | 'arrow-right'
  | 'manage-column'
  | 'long-arrow-right'
  | 'long-arrow-left'
  | 'cursor'
  | 'delete'
  | 'sort-inside'
  | 'sort-outside'
  | 'params'
  | 'metrics'
  | 'tags'
  | 'bookmarks'
  | 'runs'
  | 'back-left'
  | 'back-down'
  | 'back-up'
  | 'back-right'
  | 'back-up-right'
  | 'back-up-left'
  | 'back-down-left'
  | 'back-down-right'
  | 'more-horizontal'
  | 'more-vertical'
  | 'drag'
  | 'move-to-left'
  | 'move-to-right'
  | 'reset'
  | 'line-style'
  | 'chart-group'
  | 'coloring'
  | 'zoom-in'
  | 'ignore-outliers'
  | 'smoothing'
  | 'highlight-mode'
  | 'axes-scale'
  | 'x-axis'
  | 'indicator'
  | 'aggregation'
  | 'zoom-out'
  | 'collapse-inside'
  | 'collapse-outside'
  | 'arrow-bidirectional-close'
  | 'arrow-bidirectional-open'
  | 'row-height'
  | 'Row-height-up'
  | 'copy'
  | 'menu'
  | 'download'
  | 'upload'
  | 'edit'
  | 'search-info'
  | 'search'
  | 'table-resize-maximize'
  | 'table-resize-hide'
  | 'table-resize-resizable'
  | 'plus'
  | 'Runs'
  | 'check-rectangle'
  | 'circle-check'
  | 'check'
  | 'link'
  | 'images'
  | 'sort-arrow-up'
  | 'sort-arrow-down'
  | 'live-demo'
  | 'co'
  | 'full-docs'
  | 'scatterplot'
  | 'y-axis'
  | 'image-explorer'
  | 'image-properties'
  | 'play'
  | 'pause'
  | 'voice-on'
  | 'voice-off'
  | 'slack'
  | 'images-stacking'
  | 'typeTriangle-Outline'
  | 'typeTriangle'
  | 'trendline'
  | 'voice-off'
  | 'case-sensitive'
  | 'word-match'
  | 'regex'
  | 'unarchive'
  | 'archive'
  | 'circle-with-dot'
  | 'show-system-metrics'
  | 'hide-system-metrics'
  | 'circle-question'
  | 'hide-system-metrics'
  | 'time'
  | 'duration'
  | 'hash'
  | 'calendar'
  | 'avatar'
  | 'branch'
  | 'color-scale-off'
  | 'color-scale-on'
  | 'text'
  | 'minus'
<<<<<<< HEAD
  | 'update-time';
=======
  | 'circle-info'
  | 'warning-outline'
  | 'warning-contained';
>>>>>>> ac74dec6
<|MERGE_RESOLUTION|>--- conflicted
+++ resolved
@@ -132,10 +132,7 @@
   | 'color-scale-on'
   | 'text'
   | 'minus'
-<<<<<<< HEAD
-  | 'update-time';
-=======
+  | 'update-time'
   | 'circle-info'
   | 'warning-outline'
-  | 'warning-contained';
->>>>>>> ac74dec6
+  | 'warning-contained';