--- conflicted
+++ resolved
@@ -79,7 +79,6 @@
 import { ZoomEnum } from 'components/ZoomInPopover/ZoomInPopover';
 import { ResizeModeEnum, RowHeightEnum } from 'config/enums/tableEnums';
 import * as analytics from 'services/analytics';
-<<<<<<< HEAD
 import { getFilteredGroupingOptions } from 'utils/app/getFilteredGroupingOptions';
 import isGroupingApplied from 'utils/app/isGroupingApplied';
 import getGroupConfig from 'utils/app/getGroupConfig';
@@ -89,9 +88,7 @@
 import getAggregatedData from 'utils/app/getAggregatedData';
 import getChartTitleData from 'utils/app/getChartTitleData';
 import getQueryStringFromSelect from 'utils/app/getQuertStringFromSelect';
-=======
 import { formatValue } from 'utils/formatValue';
->>>>>>> e4036c0f
 
 const model = createModel<Partial<IMetricAppModelState>>({
   requestIsPending: true,
@@ -377,41 +374,6 @@
   analytics.trackEvent('[MetricsExplorer] Update bookmark');
 }
 
-<<<<<<< HEAD
-=======
-function getGroupingSelectOptions(params: string[]): IGroupingSelectOption[] {
-  const paramsOptions: IGroupingSelectOption[] = params.map((param) => ({
-    value: `run.params.${param}`,
-    group: 'params',
-    label: param,
-  }));
-
-  return [
-    {
-      group: 'Run',
-      label: 'run.experiment',
-      value: 'run.props.experiment',
-    },
-    {
-      group: 'Run',
-      label: 'run.hash',
-      value: 'run.hash',
-    },
-    ...paramsOptions,
-    {
-      group: 'metric',
-      label: 'metric.name',
-      value: 'metric.name',
-    },
-    {
-      group: 'metric',
-      label: 'context.subset',
-      value: 'context.subset',
-    },
-  ];
-}
-
->>>>>>> e4036c0f
 function processData(data: IRun<IMetricTrace>[]): {
   data: IMetricsCollection<IMetric>[];
   params: string[];
