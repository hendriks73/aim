import { appInitialConfig, createAppModel } from 'services/models/explorer';

<<<<<<< HEAD
import runsService from 'services/api/runs/runsService';
import createModel from '../model';
import { decode, encode } from 'utils/encoder/encoder';
import getObjectPaths from 'utils/getObjectPaths';
import contextToString from 'utils/contextToString';
import {
  adjustable_reader,
  decode_buffer_pairs,
  decodePathsVals,
  iterFoldTree,
} from 'utils/encoder/streamEncoding';
import COLORS from 'config/colors/colors';
import DASH_ARRAYS from 'config/dash-arrays/dashArrays';
import filterTooltipContent from 'utils/filterTooltipContent';
import getUrlWithParam from 'utils/getUrlWithParam';
import { getItem, setItem } from 'utils/storage';
import getStateFromUrl from 'utils/getStateFromUrl';
// Types
import { IActivePoint } from 'types/utils/d3/drawHoverAttributes';
import { CurveEnum } from 'utils/d3';
import {
  GroupNameType,
  IAppData,
  IChartTitle,
  IChartTitleData,
  IChartTooltip,
  IDashboardData,
  IGetGroupingPersistIndex,
  IGroupingSelectOption,
  IMetricAppConfig,
  IMetricsCollection,
  IMetricTableRowData,
  IOnGroupingModeChangeParams,
  IOnGroupingSelectChangeParams,
  ITooltipData,
  SortField,
} from 'types/services/models/metrics/metricsAppModel';
import { IParamTrace, IRun } from 'types/services/models/metrics/runModel';
import {
  IParam,
  IParamsAppConfig,
} from 'types/services/models/params/paramsAppModel';
import { IDimensionsType } from 'types/utils/d3/drawParallelAxes';
import { ISelectParamsOption } from 'types/pages/params/components/SelectForm/SelectForm';
import { BookmarkNotificationsEnum } from 'config/notification-messages/notificationMessages';
import appsService from 'services/api/apps/appsService';
import dashboardService from 'services/api/dashboard/dashboardService';
import { IBookmarkFormState } from 'types/components/BookmarkForm/BookmarkForm';
import { INotification } from 'types/components/NotificationContainer/NotificationContainer';
import {
  getParamsTableColumns,
  paramsTableRowRenderer,
} from 'pages/Params/components/ParamsTableGrid/ParamsTableGrid';
import { ITableColumn } from 'types/pages/metrics/components/TableColumns/TableColumns';
import JsonToCSV from 'utils/JsonToCSV';
import { formatValue } from 'utils/formatValue';
import { RowHeightSize } from 'config/table/tableConfigs';
import { ResizeModeEnum, RowHeightEnum } from 'config/enums/tableEnums';
import * as analytics from 'services/analytics';
import LiveUpdateService from 'services/live-update/examples/LiveUpdateBridge.example';
import getValueByField from 'utils/getValueByField';

// TODO need to implement state type
const model = createModel<Partial<any>>({
  isParamsLoading: null,
  config: getConfig(),
});

let tooltipData: ITooltipData = {};

let appRequestRef: {
  call: () => Promise<IAppData>;
  abort: () => void;
};

let liveUpdateInstance: LiveUpdateService | null;

function getConfig() {
  return {
    grouping: {
      color: [],
      stroke: [],
      chart: [],
      // TODO refactor boolean value types objects into one
      reverseMode: {
        color: false,
        stroke: false,
        chart: false,
      },
      isApplied: {
        color: true,
        stroke: true,
        chart: true,
      },
      persistence: {
        color: false,
        stroke: false,
      },
      seed: {
        color: 10,
        stroke: 10,
      },
      paletteIndex: 0,
    },
    chart: {
      curveInterpolation: CurveEnum.Linear,
      isVisibleColorIndicator: false,
      focusedState: {
        key: null,
        xValue: null,
        yValue: null,
        active: false,
        chartIndex: null,
      },
      tooltip: {
        content: {},
        display: true,
        selectedParams: [],
      },
    },
    select: {
      params: [],
      query: '',
    },
    table: {
      resizeMode: ResizeModeEnum.Resizable,
      rowHeight: RowHeightSize.md,
      sortFields: [],
      hiddenMetrics: [],
      hiddenColumns: [],
      columnsWidths: {},
      columnsOrder: {
        left: [],
        middle: [],
        right: [],
      },
    },
    liveUpdate: {
      delay: 7000,
      enabled: false,
    },
  };
}

let getRunsRequestRef: {
  call: (exceptionHandler: (detail: any) => void) => Promise<any>;
  abort: () => void;
};

function initialize(appId: string): void {
  model.init();
  model.setState({
    refs: {
      tableRef: { current: null },
      chartPanelRef: { current: null },
    },
    groupingSelectOptions: [],
  });
  if (!appId) {
    setDefaultAppConfigData();
  }

  const liveUpdateState = model.getState()?.config.liveUpdate;

  if (liveUpdateState?.enabled) {
    liveUpdateInstance = new LiveUpdateService(
      'params',
      updateData,
      liveUpdateState.delay,
    );
  }
}

function updateData(newData: any) {
  const { data, params, metricsColumns } = processData(newData);

  const configData = model.getState()?.config;
  const groupingSelectOptions = [...getGroupingSelectOptions(params)];

  const sortFields = model.getState()?.config?.table.sortFields;

  const tableData = getDataAsTableRows(
    data,
    metricsColumns,
    params,
    false,
    configData,
    groupingSelectOptions,
  );

  const tableColumns = getParamsTableColumns(
    metricsColumns,
    params,
    data[0]?.config,
    configData.table.columnsOrder!,
    configData.table.hiddenColumns!,
    sortFields,
    onSortChange,
    configData.grouping as any,
    onGroupingSelectChange,
  );

  if (!model.getState()?.requestIsPending) {
    model.getState()?.refs?.tableRef.current?.updateData({
      newData: tableData.rows,
      newColumns: tableColumns,
    });
  }

  model.setState({
    data,
    highPlotData: getDataAsLines(data),
    chartTitleData: getChartTitleData(data, groupingSelectOptions),
    params,
    metricsColumns,
    rawData: newData,
    config: configData,
    tableData: tableData.rows,
    tableColumns: tableColumns,
    sameValueColumns: tableData.sameValueColumns,
    isParamsLoading: false,
    groupingSelectOptions,
  });
}

function resetModelOnError(detail?: any) {
  model.setState({
    data: [],
    rowData: [],
    highPlotData: [],
    chartTitleData: null,
    requestIsPending: false,
    infiniteIsPending: false,
    tableColumns: [],
    tableData: [],
    isParamsLoading: false,
  });

  const tableRef: any = model.getState()?.refs?.tableRef;
  tableRef.current?.updateData({
    newData: [],
    newColumns: [],
  });
}

function exceptionHandler(detail: any) {
  let message = '';

  if (detail.name === 'SyntaxError') {
    message = `Query syntax error at line (${detail.line}, ${detail.offset})`;
  } else {
    message = detail.message || 'Something went wrong';
  }

  onNotificationAdd({
    id: Date.now(),
    severity: 'error',
    message,
  });

  // reset model
  resetModelOnError(detail);
}
function getAppConfigData(appId: string) {
  if (appRequestRef) {
    appRequestRef.abort();
  }
  appRequestRef = appsService.fetchApp(appId);
  return {
    call: async () => {
      const appData = await appRequestRef.call();
      const configData: IMetricAppConfig = _.merge(getConfig(), appData.state);
      model.setState({
        config: configData,
      });
    },
    abort: appRequestRef.abort,
  };
}

function setDefaultAppConfigData() {
  const grouping: IParamsAppConfig['grouping'] =
    getStateFromUrl('grouping') || getConfig().grouping;
  const chart: IParamsAppConfig['chart'] =
    getStateFromUrl('chart') || getConfig().chart;
  const select: IParamsAppConfig['select'] =
    getStateFromUrl('select') || getConfig().select;
  const tableConfigHash = getItem('paramsTable');
  const table = tableConfigHash
    ? JSON.parse(decode(tableConfigHash))
    : getConfig().table;

  const liveUpdateConfigHash = getItem('paramsLUConfig');
  const luConfig = liveUpdateConfigHash
    ? JSON.parse(decode(liveUpdateConfigHash))
    : getConfig().liveUpdate;

  const configData: IParamsAppConfig | any = _.merge(getConfig(), {
    chart,
    grouping,
    select,
    table,
    liveUpdate: luConfig,
  });

  model.setState({
    config: configData,
  });
}

function getParamsData(shouldUrlUpdate?: boolean) {
  return {
    call: async () => {
      if (shouldUrlUpdate) {
        updateURL();
      }
      liveUpdateInstance?.stop().then();
      const select = model.getState()?.config?.select;
      getRunsRequestRef = runsService.getRunsData(select?.query);
      if (_.isEmpty(select?.params)) {
        model.setState({
          highPlotData: [],
          tableData: [],
          data: [],
          rawData: [],
          tableColumns: [],
          isParamsLoading: false,
        });
      } else {
        model.setState({ isParamsLoading: true });
        try {
          const stream = await getRunsRequestRef.call(exceptionHandler);
          let gen = adjustable_reader(stream);
          let buffer_pairs = decode_buffer_pairs(gen);
          let decodedPairs = decodePathsVals(buffer_pairs);
          let objects = iterFoldTree(decodedPairs, 1);

          const runData: IRun<IParamTrace>[] = [];
          for await (let [keys, val] of objects) {
            runData.push({ ...(val as any), hash: keys[0] });
          }
          const { data, params, metricsColumns } = processData(runData);
          const groupingSelectOptions = [...getGroupingSelectOptions(params)];
          setTooltipData(data, params, groupingSelectOptions);
          const configData = model.getState()?.config;

          const tableData = getDataAsTableRows(
            data,
            metricsColumns,
            params,
            false,
            configData,
            groupingSelectOptions,
          );
          const sortFields = model.getState()?.config?.table.sortFields;

          model.setState({
            data,
            highPlotData: getDataAsLines(data),
            chartTitleData: getChartTitleData(data, groupingSelectOptions),
            params,
            metricsColumns,
            rawData: runData,
            config: configData,
            tableData: tableData.rows,
            tableColumns: getParamsTableColumns(
              metricsColumns,
              params,
              data[0]?.config,
              configData.table.columnsOrder!,
              configData.table.hiddenColumns!,
              sortFields,
              onSortChange,
              configData.grouping as any,
              onGroupingSelectChange,
            ),
            sameValueColumns: tableData.sameValueColumns,
            isParamsLoading: false,
            groupingSelectOptions,
          });

          liveUpdateInstance?.start({
            q: select?.query,
          });
        } catch (ex) {
          if (ex.name === 'AbortError') {
            // Abort Error
          } else {
            console.log('Unhandled error: ', ex);
          }
        }
      }
    },
    abort: () => getRunsRequestRef.abort(),
  };
}

//Table Methods

function onTableRowHover(rowKey?: string): void {
  const configData: IParamsAppConfig | undefined = model.getState()?.config;
  if (configData?.chart) {
    const chartPanelRef: any = model.getState()?.refs?.chartPanelRef;

    if (chartPanelRef && !configData.chart.focusedState.active) {
      chartPanelRef.current?.setActiveLineAndCircle(rowKey);
    }
  }
}

function onTableRowClick(rowKey?: string): void {
  const configData: IParamsAppConfig | undefined = model.getState()!.config!;
  const chartPanelRef: any = model.getState()?.refs?.chartPanelRef;
  let focusedStateActive = !!rowKey;
  if (
    configData?.chart.focusedState.active &&
    configData?.chart.focusedState.key === rowKey
  ) {
    focusedStateActive = false;
  }
  chartPanelRef?.current?.setActiveLineAndCircle(
    rowKey || configData?.chart?.focusedState?.key,
    focusedStateActive,
    true,
  );
}

function getChartTitleData(
  processedData: IMetricsCollection<IParam>[],
  groupingSelectOptions: any,
  configData: any = model.getState()?.config,
): IChartTitleData {
  if (!processedData) {
    return {};
  }
  const groupData = configData?.grouping;
  let chartTitleData: IChartTitleData = {};
  processedData.forEach((metricsCollection) => {
    if (!chartTitleData[metricsCollection.chartIndex]) {
      chartTitleData[metricsCollection.chartIndex] = groupData.chart.reduce(
        (acc: IChartTitle, groupItemKey: string) => {
          if (metricsCollection.config?.hasOwnProperty(groupItemKey)) {
            acc[getValueByField(groupingSelectOptions || [], groupItemKey)] =
              formatValue(metricsCollection.config[groupItemKey]);
          }
          return acc;
        },
        {},
      );
    }
  });
  return chartTitleData;
}

function processData(data: IRun<IParamTrace>[]): {
  data: IMetricsCollection<IParam>[];
  params: string[];
  metricsColumns: any;
} {
  const configData = model.getState()?.config;
  const grouping = model.getState()?.config?.grouping;
  let runs: IParam[] = [];
  let params: string[] = [];
  const paletteIndex: number = grouping?.paletteIndex || 0;
  const metricsColumns: any = {};

  data?.forEach((run: IRun<IParamTrace>, index) => {
    params = params.concat(getObjectPaths(run.params, run.params));
    run.traces.forEach((trace) => {
      metricsColumns[trace.metric_name] = {
        ...metricsColumns[trace.metric_name],
        [contextToString(trace.context) as string]: '-',
      };
    });
    runs.push({
      run,
      isHidden: configData!.table.hiddenMetrics!.includes(run.hash),
      color: COLORS[paletteIndex][index % COLORS[paletteIndex].length],
      key: run.hash,
      dasharray: DASH_ARRAYS[0],
    });
  });

  const processedData = groupData(
    _.orderBy(
      runs,
      configData?.table?.sortFields?.map(
        (f: any) =>
          function (run: IParam) {
            return _.get(run, f[0], '');
          },
      ) ?? [],
      configData?.table?.sortFields?.map((f: any) => f[1]) ?? [],
    ),
  );
  const uniqParams = _.uniq(params);

  return {
    data: processedData,
    params: uniqParams,
    metricsColumns,
  };
}

function getDataAsLines(
  processedData: IMetricsCollection<IParam>[],
  configData: any = model.getState()?.config,
): { dimensions: IDimensionsType; data: any }[] {
  if (!processedData || _.isEmpty(configData.select.params)) {
    return [];
  }
  const dimensionsObject: any = {};
  const lines = processedData.map(
    ({ chartIndex, color, data, dasharray }: IMetricsCollection<IParam>) => {
      if (!dimensionsObject[chartIndex]) {
        dimensionsObject[chartIndex] = {};
      }

      return data
        .filter((run) => !run.isHidden)
        .map((run: IParam) => {
          const values: { [key: string]: string | number | null } = {};
          configData.select.params.forEach(
            ({ type, label, value }: ISelectParamsOption) => {
              const dimension = dimensionsObject[chartIndex];
              if (!dimension[label] && type === 'params') {
                dimension[label] = {
                  values: new Set(),
                  scaleType: 'linear',
                  displayName: label,
                  dimensionType: 'param',
                };
              }
              if (type === 'metrics') {
                run.run.traces.forEach((trace: IParamTrace) => {
                  const formattedContext = `${
                    value?.param_name
                  }-${contextToString(trace.context)}`;
                  if (
                    trace.metric_name === value?.param_name &&
                    _.isEqual(trace.context, value?.context)
                  ) {
                    values[formattedContext] = trace.last_value.last;
                    if (dimension[formattedContext]) {
                      dimension[formattedContext].values.add(
                        trace.last_value.last,
                      );
                      if (typeof trace.last_value.last === 'string') {
                        dimension[formattedContext].scaleType = 'point';
                      }
                    } else {
                      dimension[formattedContext] = {
                        values: new Set().add(trace.last_value.last),
                        scaleType: 'linear',
                        displayName: `${value.param_name} ${contextToString(
                          trace.context,
                        )}`,
                        dimensionType: 'metric',
                      };
                    }
                  }
                });
              } else {
                const paramValue = _.get(run.run.params, label);
                values[label] = formatValue(paramValue, null);
                if (values[label] !== null) {
                  if (typeof values[label] === 'string') {
                    dimension[label].scaleType = 'point';
                  }
                  dimension[label].values.add(values[label]);
                }
              }
            },
          );
          return {
            values,
            color: color ?? run.color,
            dasharray: dasharray ?? run.dasharray,
            chartIndex: chartIndex,
            key: run.key,
          };
        });
    },
  );

  const flattedLines = lines.flat();
  const groupedByChartIndex = Object.values(
    _.groupBy(flattedLines, 'chartIndex'),
  );

  return Object.keys(dimensionsObject)
    .map((keyOfDimension, i) => {
      const dimensions: IDimensionsType = {};
      Object.keys(dimensionsObject[keyOfDimension]).forEach((key: string) => {
        if (dimensionsObject[keyOfDimension][key].scaleType === 'linear') {
          dimensions[key] = {
            scaleType: dimensionsObject[keyOfDimension][key].scaleType,
            domainData: [
              Math.min(...dimensionsObject[keyOfDimension][key].values),
              Math.max(...dimensionsObject[keyOfDimension][key].values),
            ],
            displayName: dimensionsObject[keyOfDimension][key].displayName,
            dimensionType: dimensionsObject[keyOfDimension][key].dimensionType,
          };
        } else {
          dimensions[key] = {
            scaleType: dimensionsObject[keyOfDimension][key].scaleType,
            domainData: [...dimensionsObject[keyOfDimension][key].values],
            displayName: dimensionsObject[keyOfDimension][key].displayName,
            dimensionType: dimensionsObject[keyOfDimension][key].dimensionType,
          };
        }
      });
      return {
        dimensions,
        data: groupedByChartIndex[i],
      };
    })
    .filter((data) => !_.isEmpty(data.data) && !_.isEmpty(data.dimensions));
}

function getGroupConfig(
  metricsCollection: IMetricsCollection<IParam>,
  groupingSelectOptions: any,
  groupingItems: GroupNameType[] = ['color', 'stroke', 'chart'],
) {
  const configData = model.getState()?.config;
  let groupConfig: { [key: string]: {} } = {};

  for (let groupItemKey of groupingItems) {
    const groupItem: string[] = configData?.grouping?.[groupItemKey] || [];
    if (groupItem.length) {
      groupConfig[groupItemKey] = groupItem.reduce((acc, paramKey) => {
        Object.assign(acc, {
          [getValueByField(groupingSelectOptions || [], paramKey)]: _.get(
            metricsCollection.config,
            paramKey,
          ),
        });
        return acc;
      }, {});
    }
  }
  return groupConfig;
}

function setTooltipData(
  processedData: IMetricsCollection<IParam>[],
  paramKeys: string[],
  groupingSelectOptions: any,
): void {
  const data: { [key: string]: any } = {};

  for (let metricsCollection of processedData) {
    const groupConfig = getGroupConfig(
      metricsCollection,
      groupingSelectOptions,
    );
    for (let param of metricsCollection.data) {
      data[param.key] = {
        runHash: param.run.hash,
        groupConfig,
        params: paramKeys.reduce((acc, paramKey) => {
          Object.assign(acc, {
            [paramKey]: _.get(param, `run.params.${paramKey}`),
          });
          return acc;
        }, {}),
      };
    }
  }

  tooltipData = data;
}

function getGroupingPersistIndex({
  groupConfig,
  grouping,
  groupName,
}: IGetGroupingPersistIndex) {
  const configHash = encode(groupConfig as {}, true);
  let index = BigInt(0);
  for (let i = 0; i < configHash.length; i++) {
    const charCode = configHash.charCodeAt(i);
    if (charCode > 47 && charCode < 58) {
      index += BigInt(
        (charCode - 48) * Math.ceil(Math.pow(16, i) / grouping.seed[groupName]),
      );
    } else if (charCode > 96 && charCode < 103) {
      index += BigInt(
        (charCode - 87) * Math.ceil(Math.pow(16, i) / grouping.seed.color),
      );
    }
  }
  return index;
}

function getFilteredGroupingOptions(
  grouping: IParamsAppConfig['grouping'],
  groupName: GroupNameType,
): string[] {
  const { reverseMode, isApplied } = grouping;
  const groupingSelectOptions = model.getState()?.groupingSelectOptions;
  if (groupingSelectOptions) {
    const filteredOptions = [...groupingSelectOptions]
      .filter((opt) => grouping[groupName].indexOf(opt.value) === -1)
      .map((item) => item.value);
    return isApplied[groupName]
      ? reverseMode[groupName]
        ? filteredOptions
        : grouping[groupName]
      : [];
  } else {
    return [];
  }
}

function groupData(data: IParam[]): IMetricsCollection<IParam>[] {
  const grouping = model.getState()!.config!.grouping;
  const { paletteIndex } = grouping;
  const groupByColor = getFilteredGroupingOptions(grouping, 'color');
  const groupByStroke = getFilteredGroupingOptions(grouping, 'stroke');
  const groupByChart = getFilteredGroupingOptions(grouping, 'chart');
  if (
    groupByColor.length === 0 &&
    groupByStroke.length === 0 &&
    groupByChart.length === 0
  ) {
    return [
      {
        config: null,
        color: null,
        dasharray: null,
        chartIndex: 0,
        data,
      },
    ];
  }

  const groupValues: {
    [key: string]: IMetricsCollection<IParam> | any;
  } = {};

  const groupingFields = _.uniq(
    groupByColor.concat(groupByStroke).concat(groupByChart),
  );

  for (let i = 0; i < data.length; i++) {
    const groupValue: { [key: string]: unknown } = {};
    groupingFields.forEach((field) => {
      groupValue[field] = _.get(data[i], field);
    });
    const groupKey = encode(groupValue);
    if (groupValues.hasOwnProperty(groupKey)) {
      groupValues[groupKey].data.push(data[i]);
    } else {
      groupValues[groupKey] = {
        key: groupKey,
        config: groupValue,
        color: null,
        dasharray: null,
        chartIndex: 0,
        data: [data[i]],
      };
    }
  }

  let colorIndex = 0;
  let dasharrayIndex = 0;
  let chartIndex = 0;

  const colorConfigsMap: { [key: string]: number } = {};
  const dasharrayConfigsMap: { [key: string]: number } = {};
  const chartIndexConfigsMap: { [key: string]: number } = {};

  for (let groupKey in groupValues) {
    const groupValue = groupValues[groupKey];

    if (groupByColor.length > 0) {
      const colorConfig = _.pick(groupValue.config, groupByColor);
      const colorKey = encode(colorConfig);

      if (grouping.persistence.color && grouping.isApplied.color) {
        let index = getGroupingPersistIndex({
          groupConfig: colorConfig,
          grouping,
          groupName: 'color',
        });
        groupValue.color =
          COLORS[paletteIndex][
            Number(index % BigInt(COLORS[paletteIndex].length))
          ];
      } else if (colorConfigsMap.hasOwnProperty(colorKey)) {
        groupValue.color =
          COLORS[paletteIndex][
            colorConfigsMap[colorKey] % COLORS[paletteIndex].length
          ];
      } else {
        colorConfigsMap[colorKey] = colorIndex;
        groupValue.color =
          COLORS[paletteIndex][colorIndex % COLORS[paletteIndex].length];
        colorIndex++;
      }
    }

    if (groupByStroke.length > 0) {
      const dasharrayConfig = _.pick(groupValue.config, groupByStroke);
      const dasharrayKey = encode(dasharrayConfig);
      if (grouping.persistence.stroke && grouping.isApplied.stroke) {
        let index = getGroupingPersistIndex({
          groupConfig: dasharrayConfig,
          grouping,
          groupName: 'stroke',
        });
        groupValue.dasharray =
          DASH_ARRAYS[Number(index % BigInt(DASH_ARRAYS.length))];
      } else if (dasharrayConfigsMap.hasOwnProperty(dasharrayKey)) {
        groupValue.dasharray =
          DASH_ARRAYS[dasharrayConfigsMap[dasharrayKey] % DASH_ARRAYS.length];
      } else {
        dasharrayConfigsMap[dasharrayKey] = dasharrayIndex;
        groupValue.dasharray = DASH_ARRAYS[dasharrayIndex % DASH_ARRAYS.length];
        dasharrayIndex++;
      }
    }

    if (groupByChart.length > 0) {
      const chartIndexConfig = _.pick(groupValue.config, groupByChart);
      const chartIndexKey = encode(chartIndexConfig);
      if (chartIndexConfigsMap.hasOwnProperty(chartIndexKey)) {
        groupValue.chartIndex = chartIndexConfigsMap[chartIndexKey];
      } else {
        chartIndexConfigsMap[chartIndexKey] = chartIndex;
        groupValue.chartIndex = chartIndex;
        chartIndex++;
      }
    }
  }
  return Object.values(groupValues);
}

function onColorIndicatorChange(): void {
  const configData: IParamsAppConfig = model.getState()?.config;
  if (configData?.chart) {
    const chart = { ...configData.chart };
    chart.isVisibleColorIndicator = !configData.chart.isVisibleColorIndicator;
    updateModelData({ ...configData, chart }, true);
  }
  analytics.trackEvent(
    `[ParamsExplorer][Chart] ${
      configData.chart.isVisibleColorIndicator ? 'Disable' : 'Enable'
    } color indicator`,
  );
}

function onShuffleChange(name: 'color' | 'stroke') {
  const configData = model.getState()?.config;
  if (configData?.grouping) {
    configData.grouping = {
      ...configData.grouping,
      seed: {
        ...configData.grouping.seed,
        [name]: configData.grouping.seed[name] + 1,
      },
    };
    updateModelData(configData);
  }
}

function onCurveInterpolationChange(): void {
  const configData: IParamsAppConfig = model.getState()?.config;
  if (configData?.chart) {
    const chart = { ...configData.chart };
    chart.curveInterpolation =
      configData.chart.curveInterpolation === CurveEnum.Linear
        ? CurveEnum.MonotoneX
        : CurveEnum.Linear;
    updateModelData({ ...configData, chart }, true);
  }
  analytics.trackEvent(
    `[ParamsExplorer][Chart] Set interpolation mode to "${
      configData.chart.curveInterpolation === CurveEnum.Linear
        ? 'cubic'
        : 'linear'
    }"`,
  );
}

function onActivePointChange(
  activePoint: IActivePoint,
  focusedStateActive: boolean = false,
): void {
  const { refs, config } = model.getState() as any;
  if (config.table.resizeMode !== ResizeModeEnum.Hide) {
    const tableRef: any = refs?.tableRef;
    if (tableRef) {
      tableRef.current?.setHoveredRow?.(activePoint.key);
      tableRef.current?.setActiveRow?.(
        focusedStateActive ? activePoint.key : null,
      );
      if (focusedStateActive) {
        tableRef.current?.scrollToRow?.(activePoint.key);
      }
    }
  }
  let configData: IParamsAppConfig = config;
  if (configData?.chart) {
    configData = {
      ...configData,
      chart: {
        ...configData.chart,
        focusedState: {
          active: focusedStateActive,
          key: activePoint.key,
          xValue: activePoint.xValue,
          yValue: activePoint.yValue,
          chartIndex: activePoint.chartIndex,
        },
        tooltip: {
          ...configData.chart.tooltip,
          content: filterTooltipContent(
            tooltipData[activePoint.key],
            configData?.chart.tooltip.selectedParams,
          ),
        },
      },
    };

    if (
      config.chart.focusedState.active !== focusedStateActive ||
      (config.chart.focusedState.active &&
        (activePoint.key !== config.chart.focusedState.key ||
          activePoint.xValue !== config.chart.focusedState.xValue))
    ) {
      updateURL(configData);
    }
  }

  model.setState({
    config: configData,
  });
}

function onParamsSelectChange(data: any[]) {
  const configData: IParamsAppConfig | undefined = model.getState()?.config;
  if (configData?.select) {
    const newConfig = {
      ...configData,
      select: { ...configData.select, params: data },
    };

    model.setState({
      config: newConfig,
    });
  }
}

function onSelectRunQueryChange(query: string) {
  const configData: IParamsAppConfig | undefined = model.getState()?.config;
  if (configData?.select) {
    const newConfig = {
      ...configData,
      select: { ...configData.select, query },
    };

    model.setState({
      config: newConfig,
    });
  }
}

function getGroupingSelectOptions(params: string[]): IGroupingSelectOption[] {
  const paramsOptions: IGroupingSelectOption[] = params.map((param) => ({
    group: 'run',
    label: `run.${param}`,
    value: `run.params.${param}`,
  }));

  return [
    {
      group: 'run',
      label: 'run.experiment',
      value: 'run.props.experiment',
    },
    {
      group: 'run',
      label: 'run.hash',
      value: 'run.hash',
    },
    ...paramsOptions,
  ];
}

function onGroupingSelectChange({
  groupName,
  list,
}: IOnGroupingSelectChangeParams) {
  const configData: IParamsAppConfig | undefined = model.getState()?.config;
  if (configData?.grouping) {
    configData.grouping = { ...configData.grouping, [groupName]: list };
    updateModelData(configData, true);
  }
  analytics.trackEvent(`[ParamsExplorer] Group by ${groupName}`);
}

function onGroupingModeChange({
  groupName,
  value,
}: IOnGroupingModeChangeParams): void {
  const configData: IParamsAppConfig | undefined = model.getState()?.config;
  if (configData?.grouping) {
    configData.grouping.reverseMode = {
      ...configData.grouping.reverseMode,
      [groupName]: value,
    };
    updateModelData(configData, true);
  }
  analytics.trackEvent(
    `[ParamsExplorer] ${
      value ? 'Disable' : 'Enable'
    } grouping by ${groupName} reverse mode`,
  );
}

function onGroupingPaletteChange(index: number): void {
  const configData: IParamsAppConfig | undefined = model.getState()?.config;
  if (configData?.grouping) {
    configData.grouping = {
      ...configData.grouping,
      paletteIndex: index,
    };
    updateModelData(configData, true);
  }
  analytics.trackEvent(
    `[ParamsExplorer] Set color palette to "${
      index === 0 ? '8 distinct colors' : '24 colors'
    }"`,
  );
}

function onGroupingReset(groupName: GroupNameType) {
  const configData: IParamsAppConfig | undefined = model.getState()?.config;
  if (configData?.grouping) {
    const { reverseMode, paletteIndex, isApplied, persistence } =
      configData.grouping;
    configData.grouping = {
      ...configData.grouping,
      reverseMode: { ...reverseMode, [groupName]: false },
      [groupName]: [],
      paletteIndex: groupName === 'color' ? 0 : paletteIndex,
      persistence: { ...persistence, [groupName]: false },
      isApplied: { ...isApplied, [groupName]: true },
    };
    updateModelData(configData, true);
  }
  analytics.trackEvent('[ParamsExplorer] Reset grouping');
}

function updateModelData(
  configData: IParamsAppConfig = model.getState()!.config!,
  shouldURLUpdate?: boolean,
): void {
  const { data, params, metricsColumns } = processData(
    model.getState()?.rawData as IRun<IParamTrace>[],
  );
  const groupingSelectOptions = [...getGroupingSelectOptions(params)];
  setTooltipData(data, params, groupingSelectOptions);
  const tableData = getDataAsTableRows(
    data,
    metricsColumns,
    params,
    false,
    configData,
    groupingSelectOptions,
  );
  const tableColumns = getParamsTableColumns(
    metricsColumns,
    params,
    data[0]?.config,
    configData.table.columnsOrder!,
    configData.table.hiddenColumns!,
    configData.table.sortFields,
    onSortChange,
    configData.grouping as any,
    onGroupingSelectChange,
  );
  const tableRef: any = model.getState()?.refs?.tableRef;
  tableRef.current?.updateData({
    newData: tableData.rows,
    newColumns: tableColumns,
    hiddenColumns: configData.table.hiddenColumns!,
  });

  if (shouldURLUpdate) {
    updateURL(configData);
  }

  model.setState({
    config: configData,
    data,
    highPlotData: getDataAsLines(data),
    chartTitleData: getChartTitleData(data, groupingSelectOptions),
    groupingSelectOptions: groupingSelectOptions,
    tableData: tableData.rows,
    tableColumns,
    sameValueColumns: tableData.sameValueColumns,
  });
}

function getDataAsTableRows(
  processedData: IMetricsCollection<any>[],
  metricsColumns: any,
  paramKeys: string[],
  isRawData: boolean,
  config: IParamsAppConfig,
  groupingSelectOptions: any,
): { rows: IMetricTableRowData[] | any; sameValueColumns: string[] } {
  if (!processedData) {
    return {
      rows: [],
      sameValueColumns: [],
    };
  }
  const initialMetricsRowData = Object.keys(metricsColumns).reduce(
    (acc: any, key: string) => {
      const groupByMetricName: any = {};
      Object.keys(metricsColumns[key]).forEach((metricContext: string) => {
        groupByMetricName[`${key}_${metricContext}`] = '-';
      });
      acc = { ...acc, ...groupByMetricName };
      return acc;
    },
    {},
  );
  const rows: IMetricTableRowData[] | any =
    processedData[0]?.config !== null ? {} : [];

  let rowIndex = 0;
  const sameValueColumns: string[] = [];

  processedData.forEach((metricsCollection: IMetricsCollection<IParam>) => {
    const groupKey = metricsCollection.key;
    const columnsValues: { [key: string]: string[] } = {};

    if (metricsCollection.config !== null) {
      const groupConfigData: { [key: string]: string } = {};
      for (let key in metricsCollection.config) {
        groupConfigData[getValueByField(groupingSelectOptions, key)] =
          metricsCollection.config[key];
      }
      const groupHeaderRow = {
        meta: {
          chartIndex:
            config.grouping.chart.length > 0 ||
            config.grouping.reverseMode.chart
              ? metricsCollection.chartIndex + 1
              : null,
          color: metricsCollection.color,
          dasharray: metricsCollection.dasharray,
          itemsCount: metricsCollection.data.length,
          config: groupConfigData,
        },
        key: groupKey!,
        groupRowsKeys: metricsCollection.data.map((metric) => metric.key),
        color: metricsCollection.color,
        dasharray: metricsCollection.dasharray,
        experiment: '',
        run: '',
        metric: '',
        context: [],
        children: [],
      };

      rows[groupKey!] = {
        data: groupHeaderRow,
        items: [],
      };
    }

    metricsCollection.data.forEach((metric: any) => {
      const metricsRowValues = { ...initialMetricsRowData };
      metric.run.traces.forEach((trace: any) => {
        metricsRowValues[
          `${trace.metric_name}_${contextToString(trace.context)}`
        ] = formatValue(trace.last_value.last);
      });
      const rowValues: any = {
        rowMeta: {
          color: metricsCollection.color ?? metric.color,
        },
        key: metric.key,
        runHash: metric.run.hash,
        isHidden: metric.isHidden,
        index: rowIndex,
        color: metricsCollection.color ?? metric.color,
        dasharray: metricsCollection.dasharray ?? metric.dasharray,
        experiment: metric.run.props.experiment ?? 'default',
        run: moment(metric.run.props.creation_time * 1000).format(
          'HH:mm:ss · D MMM, YY',
        ),
        metric: metric.metric_name,
        ...metricsRowValues,
      };
      rowIndex++;

      for (let key in metricsRowValues) {
        columnsValues[key] = ['-'];
      }

      [
        'experiment',
        'run',
        'metric',
        'context',
        'step',
        'epoch',
        'time',
      ].forEach((key) => {
        if (columnsValues.hasOwnProperty(key)) {
          if (!_.some(columnsValues[key], rowValues[key])) {
            columnsValues[key].push(rowValues[key]);
          }
        } else {
          columnsValues[key] = [rowValues[key]];
        }
      });

      paramKeys.forEach((paramKey) => {
        const value = _.get(metric.run.params, paramKey, '-');
        rowValues[paramKey] = formatValue(value);
        if (columnsValues.hasOwnProperty(paramKey)) {
          if (!columnsValues[paramKey].includes(value)) {
            columnsValues[paramKey].push(value);
          }
        } else {
          columnsValues[paramKey] = [value];
        }
      });

      if (metricsCollection.config !== null) {
        rows[groupKey!].items.push(
          isRawData
            ? rowValues
            : paramsTableRowRenderer(rowValues, {
                toggleVisibility: (e) => {
                  e.stopPropagation();
                  onRowVisibilityChange(rowValues.key);
                },
              }),
        );
      } else {
        rows.push(
          isRawData
            ? rowValues
            : paramsTableRowRenderer(rowValues, {
                toggleVisibility: (e) => {
                  e.stopPropagation();
                  onRowVisibilityChange(rowValues.key);
                },
              }),
        );
      }
    });

    for (let columnKey in columnsValues) {
      if (columnsValues[columnKey].length === 1) {
        sameValueColumns.push(columnKey);
      }

      if (metricsCollection.config !== null) {
        rows[groupKey!].data[columnKey] =
          columnsValues[columnKey].length === 1
            ? paramKeys.includes(columnKey)
              ? formatValue(columnsValues[columnKey][0])
              : columnsValues[columnKey][0]
            : columnsValues[columnKey];
      }
    }

    if (metricsCollection.config !== null && !isRawData) {
      rows[groupKey!].data = paramsTableRowRenderer(
        rows[groupKey!].data,
        {},
        true,
        Object.keys(columnsValues),
      );
    }
  });

  return { rows, sameValueColumns };
}

function onGroupingApplyChange(groupName: GroupNameType): void {
  const configData: IParamsAppConfig | undefined = model.getState()?.config;
  if (configData?.grouping) {
    configData.grouping = {
      ...configData.grouping,
      isApplied: {
        ...configData.grouping.isApplied,
        [groupName]: !configData.grouping.isApplied[groupName],
      },
    };
    updateModelData(configData, true);
  }
}

function onGroupingPersistenceChange(groupName: 'stroke' | 'color'): void {
  const configData: IParamsAppConfig | undefined = model.getState()?.config;
  if (configData?.grouping) {
    configData.grouping = {
      ...configData.grouping,
      persistence: {
        ...configData.grouping.persistence,
        [groupName]: !configData.grouping.persistence[groupName],
      },
    };
    updateModelData(configData, true);
  }
  analytics.trackEvent(
    `[ParamsExplorer] ${
      !configData?.grouping.persistence[groupName] ? 'Enable' : 'Disable'
    } ${groupName} persistence`,
  );
}

async function onBookmarkCreate({ name, description }: IBookmarkFormState) {
  const configData: IMetricAppConfig | undefined = model.getState()?.config;
  if (configData) {
    const data: IAppData | any = await appsService
      .createApp({ state: configData, type: 'params' })
      .call();
    if (data.id) {
      dashboardService
        .createDashboard({ app_id: data.id, name, description })
        .call()
        .then((res: IDashboardData | any) => {
          if (res.id) {
            onNotificationAdd({
              id: Date.now(),
              severity: 'success',
              message: BookmarkNotificationsEnum.CREATE,
            });
          }
        })
        .catch(() => {
          onNotificationAdd({
            id: Date.now(),
            severity: 'error',
            message: BookmarkNotificationsEnum.ERROR,
          });
        });
    }
  }
  analytics.trackEvent('[ParamsExplorer] Create bookmark');
}

function onBookmarkUpdate(id: string) {
  const configData: IParamsAppConfig | undefined = model.getState()?.config;
  if (configData) {
    appsService
      .updateApp(id, { state: configData, type: 'params' })
      .call()
      .then((res: IDashboardData | any) => {
        if (res.id) {
          onNotificationAdd({
            id: Date.now(),
            severity: 'success',
            message: BookmarkNotificationsEnum.UPDATE,
          });
        }
      });
  }
  analytics.trackEvent('[ParamsExplorer] Update bookmark');
}

function onChangeTooltip(tooltip: Partial<IChartTooltip>): void {
  let configData: IMetricAppConfig | undefined = model.getState()?.config;
  if (configData?.chart) {
    let content = configData.chart.tooltip.content;
    if (tooltip.selectedParams && configData?.chart.focusedState.key) {
      content = filterTooltipContent(
        tooltipData[configData.chart.focusedState.key],
        tooltip.selectedParams,
      );
    }
    configData = {
      ...configData,
      chart: {
        ...configData.chart,
        tooltip: {
          ...configData.chart.tooltip,
          ...tooltip,
          content,
        },
      },
    };

    model.setState({ config: configData });
    updateURL(configData);
  }
  analytics.trackEvent('[ParamsExplorer] Change tooltip content');
}

function getFilteredRow(
  columnKeys: string[],
  row: IMetricTableRowData,
): { [key: string]: string } {
  return columnKeys.reduce((acc: { [key: string]: string }, column: string) => {
    let value = row[column];
    if (Array.isArray(value)) {
      value = value.join(', ');
    } else if (typeof value !== 'string') {
      value = value || value === 0 ? JSON.stringify(value) : '-';
    }

    if (column.startsWith('params.')) {
      acc[column.replace('params.', '')] = value;
    } else {
      acc[column] = value;
    }

    return acc;
  }, {});
}

function onExportTableData(e: React.ChangeEvent<any>): void {
  const { data, params, config, metricsColumns, groupingSelectOptions } =
    model.getState() as any;
  const tableData = getDataAsTableRows(
    data,
    metricsColumns,
    params,
    true,
    config,
    groupingSelectOptions,
  );
  const tableColumns: ITableColumn[] = getParamsTableColumns(
    metricsColumns,
    params,
    data[0]?.config,
    config.table.columnsOrder!,
    config.table.hiddenColumns!,
  );
  const excludedFields: string[] = ['#', 'actions'];
  const filteredHeader: string[] = tableColumns.reduce(
    (acc: string[], column: ITableColumn) =>
      acc.concat(
        excludedFields.indexOf(column.key) === -1 && !column.isHidden
          ? column.key
          : [],
      ),
    [],
  );

  let emptyRow: { [key: string]: string } = {};
  filteredHeader.forEach((column: string) => {
    emptyRow[column] = '--';
  });

  const groupedRows: IMetricTableRowData[][] =
    data.length > 1
      ? Object.keys(tableData.rows).map(
          (groupedRowKey: string) => tableData.rows[groupedRowKey].items,
        )
      : [tableData.rows];

  const dataToExport: { [key: string]: string }[] = [];

  groupedRows.forEach(
    (groupedRow: IMetricTableRowData[], groupedRowIndex: number) => {
      groupedRow.forEach((row: IMetricTableRowData) => {
        const filteredRow = getFilteredRow(filteredHeader, row);
        dataToExport.push(filteredRow);
      });
      if (groupedRows.length - 1 !== groupedRowIndex) {
        dataToExport.push(emptyRow);
      }
    },
  );

  const blob = new Blob([JsonToCSV(dataToExport)], {
    type: 'text/csv;charset=utf-8;',
  });
  saveAs(blob, `params-${moment().format('HH:mm:ss · D MMM, YY')}.csv`);
  analytics.trackEvent('[ParamsExplorer] Export runs data to CSV');
}

function onNotificationDelete(id: number) {
  let notifyData: INotification[] | [] = model.getState()?.notifyData || [];
  notifyData = [...notifyData].filter((i) => i.id !== id);
  model.setState({ notifyData });
}

function onNotificationAdd(notification: INotification) {
  let notifyData: INotification[] | [] = model.getState()?.notifyData || [];
  notifyData = [...notifyData, notification];
  model.setState({ notifyData });
  setTimeout(() => {
    onNotificationDelete(notification.id);
  }, 3000);
}

function onResetConfigData(): void {
  const configData: IParamsAppConfig | undefined = model.getState()?.config;
  if (configData) {
    configData.grouping = {
      ...getConfig().grouping,
    };
    configData.chart = { ...getConfig().chart };
    updateModelData(configData, true);
  }
}

/**
 * function updateURL has 2 major functionalities:
 *    1. Keeps URL in sync with the app config
 *    2. Stores updated URL in localStorage if App is not in the bookmark state
 * @param {IParamsAppConfig} configData - the current state of the app config
 */
function updateURL(configData = model.getState()!.config!) {
  const { grouping, chart, select } = configData;
  const url: string = getUrlWithParam(
    ['grouping', 'chart', 'select'],
    [encode(grouping), encode(chart), encode(select)],
  );

  if (url === `${window.location.pathname}${window.location.search}`) {
    return;
  }

  const appId: string = window.location.pathname.split('/')[2];
  if (!appId) {
    setItem('paramsUrl', url);
  }

  window.history.pushState(null, '', url);
}

function onRowHeightChange(height: RowHeightSize) {
  const configData: IMetricAppConfig | undefined = model.getState()?.config;
  if (configData?.table) {
    const table = {
      ...configData.table,
      rowHeight: height,
    };
    model.setState({
      config: {
        ...configData,
        table,
      },
    });
    setItem('paramsTable', encode(table));
  }
  analytics.trackEvent(
    `[ParamsExplorer][Table] Set table row height to "${RowHeightEnum[
      height
    ].toLowerCase()}"`,
  );
}

function onSortFieldsChange(sortFields: [string, any][]) {
  const configData: IParamsAppConfig | undefined = model.getState()?.config;
  if (configData?.table) {
    const configUpdate = {
      ...configData,
      table: {
        ...configData.table,
        sortFields: sortFields,
      },
    };
    model.setState({
      config: configUpdate,
    });
    updateModelData(configUpdate);
  }
  analytics.trackEvent(
    `[ParamsExplorer][Table] ${
      _.isEmpty(sortFields) ? 'Reset' : 'Apply'
    } table sorting by a key`,
  );
}

function onParamVisibilityChange(metricsKeys: string[]) {
  const configData: IParamsAppConfig | undefined = model.getState()?.config;
  const processedData: IMetricsCollection<IParam>[] = model.getState()?.data;
  if (configData?.table && processedData) {
    const table = {
      ...configData.table,
      hiddenMetrics:
        metricsKeys[0] === 'all'
          ? Object.values(processedData)
              .map((metricCollection) =>
                metricCollection.data.map((metric) => metric.key),
              )
              .flat()
          : metricsKeys,
    };
    const configUpdate = {
      ...configData,
      table,
    };
    model.setState({
      config: configUpdate,
    });
    setItem('paramsTable', encode(table));
    updateModelData(configUpdate);
  }
  analytics.trackEvent(
    `[ParamsExplorer][Table] ${
      metricsKeys[0] === 'all'
        ? 'Visualize all hidden metrics from table'
        : 'Hide all metrics from table'
    }`,
  );
}

function onColumnsVisibilityChange(hiddenColumns: string[]) {
  const configData: IParamsAppConfig | undefined = model.getState()?.config;
  const columnsData = model.getState()!.tableColumns!;
  if (configData?.table) {
    const table = {
      ...configData.table,
      hiddenColumns:
        hiddenColumns[0] === 'all'
          ? columnsData.map((col: any) => col.key)
          : hiddenColumns,
    };
    const configUpdate = {
      ...configData,
      table,
    };
    model.setState({
      config: configUpdate,
    });
    setItem('paramsTable', encode(table));
    updateModelData(configUpdate);
  }
  if (hiddenColumns[0] === 'all') {
    analytics.trackEvent('[ParamsExplorer][Table] Hide all table columns');
  } else if (_.isEmpty(hiddenColumns)) {
    analytics.trackEvent('[ParamsExplorer][Table] Show all table columns');
  }
}

function onColumnsOrderChange(columnsOrder: any) {
  const configData: IParamsAppConfig | undefined = model.getState()?.config;
  if (configData?.table) {
    const table = {
      ...configData.table,
      columnsOrder: columnsOrder,
    };
    const configUpdate = {
      ...configData,
      table,
    };
    model.setState({
      config: configUpdate,
    });
    setItem('paramsTable', encode(table));
    updateModelData(configUpdate);
  }
  if (
    _.isEmpty(columnsOrder?.left) &&
    _.isEmpty(columnsOrder?.middle) &&
    _.isEmpty(columnsOrder?.right)
  ) {
    analytics.trackEvent('[ParamsExplorer][Table] Reset table columns order');
  }
}

function onTableResizeModeChange(mode: ResizeModeEnum): void {
  const configData: IParamsAppConfig | undefined = model.getState()?.config;
  if (configData?.table) {
    const table = {
      ...configData.table,
      resizeMode: mode,
    };
    const config = {
      ...configData,
      table,
    };
    model.setState({
      config,
    });
    setItem('paramsTable', encode(table));
    updateModelData(config);
  }
  analytics.trackEvent(
    `[ParamsExplorer][Table] Set table view mode to "${mode}"`,
  );
}

function onTableDiffShow() {
  const sameValueColumns = model.getState()?.sameValueColumns;
  if (sameValueColumns) {
    onColumnsVisibilityChange(sameValueColumns);
  }
  analytics.trackEvent('[ParamsExplorer][Table] Show table columns diff');
}

function onRowVisibilityChange(metricKey: string) {
  const configData: IParamsAppConfig | undefined = model.getState()?.config;
  if (configData?.table) {
    let hiddenMetrics = configData?.table?.hiddenMetrics || [];
    if (hiddenMetrics?.includes(metricKey)) {
      hiddenMetrics = hiddenMetrics.filter(
        (hiddenMetric: any) => hiddenMetric !== metricKey,
      );
    } else {
      hiddenMetrics = [...hiddenMetrics, metricKey];
    }
    const table = {
      ...configData.table,
      hiddenMetrics,
    };
    const config = {
      ...configData,
      table,
    };
    model.setState({
      config,
    });
    setItem('paramsTable', encode(table));
    updateModelData(config);
  }
}

function onTableResizeEnd(tableHeight: string) {
  const configData: IParamsAppConfig | undefined = model.getState()?.config;
  if (configData?.table) {
    const table = {
      ...configData.table,
      height: tableHeight,
    };
    const config = {
      ...configData,
      table,
    };
    model.setState({
      config,
    });
    setItem('metricsTable', encode(table));
    updateModelData(config);
  }
}

// internal function to update config.table.sortFields and cache data
function updateSortFields(sortFields: SortField[]) {
  const configData: IParamsAppConfig | undefined = model.getState()?.config;
  if (configData?.table) {
    const table = {
      ...configData.table,
      sortFields,
    };
    const configUpdate = {
      ...configData,
      table,
    };
    model.setState({
      config: configUpdate,
    });

    setItem('paramsTable', encode(table));
    updateModelData(configUpdate);
  }
  analytics.trackEvent(
    `[MetricsExplorer][Table] ${
      _.isEmpty(sortFields) ? 'Reset' : 'Apply'
    } table sorting by a key`,
  );
}

// set empty array to config.table.sortFields
function onSortReset() {
  updateSortFields([]);
}

/**
 * function onSortChange has 3 major functionalities
 *    1. if only field param passed, the function will change sort option with the following cycle ('asc' -> 'desc' -> none -> 'asc)
 *    2. if value param passed 'asc' or 'desc', the function will replace the sort option of the field in sortFields
 *    3. if value param passed 'none', the function will delete the field from sortFields
 * @param {String} field  - the name of the field (i.e params.dataset.preproc)
 * @param {'asc' | 'desc' | 'none'} value - 'asc' | 'desc' | 'none'
 */
function onSortChange(field: string, value?: 'asc' | 'desc' | 'none') {
  const configData: IMetricAppConfig | undefined = model.getState()?.config;
  const sortFields = configData?.table.sortFields || [];

  const existField = sortFields?.find((d: SortField) => d[0] === field);
  let newFields: SortField[] = [];

  if (value && existField) {
    if (value === 'none') {
      // delete
      newFields = sortFields?.filter(
        ([name]: SortField) => name !== existField[0],
      );
    } else {
      newFields = sortFields.map(([name, v]: SortField) =>
        name === existField[0] ? [name, value] : [name, v],
      );
    }
  } else {
    if (existField) {
      if (existField[1] === 'asc') {
        // replace to desc
        newFields = sortFields?.map(([name, value]: SortField) => {
          return name === existField[0] ? [name, 'desc'] : [name, value];
        });
      } else {
        // delete field
        newFields = sortFields?.filter(
          ([name]: SortField) => name !== existField[0],
        );
      }
    } else {
      // add field
      newFields = [...sortFields, [field, 'asc']];
    }
  }
  updateSortFields(newFields);
}

function updateColumnsWidths(key: string, width: number, isReset: boolean) {
  const configData: IParamsAppConfig | undefined = model.getState()?.config;
  if (configData?.table && configData?.table?.columnsWidths) {
    let columnsWidths = configData?.table?.columnsWidths;
    if (isReset) {
      columnsWidths = _.omit(columnsWidths, [key]);
    } else {
      columnsWidths = { ...columnsWidths, [key]: width };
    }
    const table = {
      ...configData.table,
      columnsWidths,
    };
    const config = {
      ...configData,
      table,
    };
    model.setState({
      config,
    });
    setItem('paramsTable', encode(table));
    updateModelData(config);
  }
}

function changeLiveUpdateConfig(config: { enabled?: boolean; delay?: number }) {
  const state = model.getState();
  const configData = state?.config;
  const query = configData.select?.query;
  const liveUpdateConfig = configData.liveUpdate;

  if (!liveUpdateConfig?.enabled && config.enabled && query !== '()') {
    liveUpdateInstance = new LiveUpdateService(
      'params',
      updateData,
      config.delay || liveUpdateConfig.delay,
    );
    liveUpdateInstance?.start({
      q: query,
    });
  } else {
    liveUpdateInstance?.clear();
    liveUpdateInstance = null;
  }

  const newLiveUpdateConfig = {
    ...liveUpdateConfig,
    ...config,
  };
  model.setState({
    // @ts-ignore
    config: {
      ...configData,
      liveUpdate: newLiveUpdateConfig,
    },
  });

  setItem('paramsLUConfig', encode(newLiveUpdateConfig));
}

function destroy() {
  liveUpdateInstance?.clear();
  liveUpdateInstance = null; //@TODO check is this need or not
}

const paramsAppModel = {
  ...model,
  destroy,
  initialize,
  getParamsData,
  onColorIndicatorChange,
  onCurveInterpolationChange,
  onActivePointChange,
  onParamsSelectChange,
  onSelectRunQueryChange,
  onRowHeightChange,
  onGroupingSelectChange,
  onGroupingModeChange,
  onGroupingPaletteChange,
  onGroupingReset,
  onGroupingApplyChange,
  onGroupingPersistenceChange,
  onBookmarkCreate,
  onBookmarkUpdate,
  onResetConfigData,
  onNotificationAdd,
  onNotificationDelete,
  onChangeTooltip,
  onExportTableData,
  onTableRowHover,
  onTableRowClick,
  setDefaultAppConfigData,
  onSortFieldsChange,
  onParamVisibilityChange,
  onColumnsOrderChange,
  onColumnsVisibilityChange,
  onTableResizeModeChange,
  getAppConfigData,
  onTableDiffShow,
  onTableResizeEnd,
  onSortReset,
  onSortChange,
  updateColumnsWidths,
  updateURL,
  updateModelData,
  changeLiveUpdateConfig,
  onShuffleChange,
};
=======
const paramsAppModel = createAppModel(appInitialConfig.PARAMS) as any;
>>>>>>> d78d2aa7

export default paramsAppModel;<|MERGE_RESOLUTION|>--- conflicted
+++ resolved
@@ -1,1940 +1,5 @@
 import { appInitialConfig, createAppModel } from 'services/models/explorer';
 
-<<<<<<< HEAD
-import runsService from 'services/api/runs/runsService';
-import createModel from '../model';
-import { decode, encode } from 'utils/encoder/encoder';
-import getObjectPaths from 'utils/getObjectPaths';
-import contextToString from 'utils/contextToString';
-import {
-  adjustable_reader,
-  decode_buffer_pairs,
-  decodePathsVals,
-  iterFoldTree,
-} from 'utils/encoder/streamEncoding';
-import COLORS from 'config/colors/colors';
-import DASH_ARRAYS from 'config/dash-arrays/dashArrays';
-import filterTooltipContent from 'utils/filterTooltipContent';
-import getUrlWithParam from 'utils/getUrlWithParam';
-import { getItem, setItem } from 'utils/storage';
-import getStateFromUrl from 'utils/getStateFromUrl';
-// Types
-import { IActivePoint } from 'types/utils/d3/drawHoverAttributes';
-import { CurveEnum } from 'utils/d3';
-import {
-  GroupNameType,
-  IAppData,
-  IChartTitle,
-  IChartTitleData,
-  IChartTooltip,
-  IDashboardData,
-  IGetGroupingPersistIndex,
-  IGroupingSelectOption,
-  IMetricAppConfig,
-  IMetricsCollection,
-  IMetricTableRowData,
-  IOnGroupingModeChangeParams,
-  IOnGroupingSelectChangeParams,
-  ITooltipData,
-  SortField,
-} from 'types/services/models/metrics/metricsAppModel';
-import { IParamTrace, IRun } from 'types/services/models/metrics/runModel';
-import {
-  IParam,
-  IParamsAppConfig,
-} from 'types/services/models/params/paramsAppModel';
-import { IDimensionsType } from 'types/utils/d3/drawParallelAxes';
-import { ISelectParamsOption } from 'types/pages/params/components/SelectForm/SelectForm';
-import { BookmarkNotificationsEnum } from 'config/notification-messages/notificationMessages';
-import appsService from 'services/api/apps/appsService';
-import dashboardService from 'services/api/dashboard/dashboardService';
-import { IBookmarkFormState } from 'types/components/BookmarkForm/BookmarkForm';
-import { INotification } from 'types/components/NotificationContainer/NotificationContainer';
-import {
-  getParamsTableColumns,
-  paramsTableRowRenderer,
-} from 'pages/Params/components/ParamsTableGrid/ParamsTableGrid';
-import { ITableColumn } from 'types/pages/metrics/components/TableColumns/TableColumns';
-import JsonToCSV from 'utils/JsonToCSV';
-import { formatValue } from 'utils/formatValue';
-import { RowHeightSize } from 'config/table/tableConfigs';
-import { ResizeModeEnum, RowHeightEnum } from 'config/enums/tableEnums';
-import * as analytics from 'services/analytics';
-import LiveUpdateService from 'services/live-update/examples/LiveUpdateBridge.example';
-import getValueByField from 'utils/getValueByField';
-
-// TODO need to implement state type
-const model = createModel<Partial<any>>({
-  isParamsLoading: null,
-  config: getConfig(),
-});
-
-let tooltipData: ITooltipData = {};
-
-let appRequestRef: {
-  call: () => Promise<IAppData>;
-  abort: () => void;
-};
-
-let liveUpdateInstance: LiveUpdateService | null;
-
-function getConfig() {
-  return {
-    grouping: {
-      color: [],
-      stroke: [],
-      chart: [],
-      // TODO refactor boolean value types objects into one
-      reverseMode: {
-        color: false,
-        stroke: false,
-        chart: false,
-      },
-      isApplied: {
-        color: true,
-        stroke: true,
-        chart: true,
-      },
-      persistence: {
-        color: false,
-        stroke: false,
-      },
-      seed: {
-        color: 10,
-        stroke: 10,
-      },
-      paletteIndex: 0,
-    },
-    chart: {
-      curveInterpolation: CurveEnum.Linear,
-      isVisibleColorIndicator: false,
-      focusedState: {
-        key: null,
-        xValue: null,
-        yValue: null,
-        active: false,
-        chartIndex: null,
-      },
-      tooltip: {
-        content: {},
-        display: true,
-        selectedParams: [],
-      },
-    },
-    select: {
-      params: [],
-      query: '',
-    },
-    table: {
-      resizeMode: ResizeModeEnum.Resizable,
-      rowHeight: RowHeightSize.md,
-      sortFields: [],
-      hiddenMetrics: [],
-      hiddenColumns: [],
-      columnsWidths: {},
-      columnsOrder: {
-        left: [],
-        middle: [],
-        right: [],
-      },
-    },
-    liveUpdate: {
-      delay: 7000,
-      enabled: false,
-    },
-  };
-}
-
-let getRunsRequestRef: {
-  call: (exceptionHandler: (detail: any) => void) => Promise<any>;
-  abort: () => void;
-};
-
-function initialize(appId: string): void {
-  model.init();
-  model.setState({
-    refs: {
-      tableRef: { current: null },
-      chartPanelRef: { current: null },
-    },
-    groupingSelectOptions: [],
-  });
-  if (!appId) {
-    setDefaultAppConfigData();
-  }
-
-  const liveUpdateState = model.getState()?.config.liveUpdate;
-
-  if (liveUpdateState?.enabled) {
-    liveUpdateInstance = new LiveUpdateService(
-      'params',
-      updateData,
-      liveUpdateState.delay,
-    );
-  }
-}
-
-function updateData(newData: any) {
-  const { data, params, metricsColumns } = processData(newData);
-
-  const configData = model.getState()?.config;
-  const groupingSelectOptions = [...getGroupingSelectOptions(params)];
-
-  const sortFields = model.getState()?.config?.table.sortFields;
-
-  const tableData = getDataAsTableRows(
-    data,
-    metricsColumns,
-    params,
-    false,
-    configData,
-    groupingSelectOptions,
-  );
-
-  const tableColumns = getParamsTableColumns(
-    metricsColumns,
-    params,
-    data[0]?.config,
-    configData.table.columnsOrder!,
-    configData.table.hiddenColumns!,
-    sortFields,
-    onSortChange,
-    configData.grouping as any,
-    onGroupingSelectChange,
-  );
-
-  if (!model.getState()?.requestIsPending) {
-    model.getState()?.refs?.tableRef.current?.updateData({
-      newData: tableData.rows,
-      newColumns: tableColumns,
-    });
-  }
-
-  model.setState({
-    data,
-    highPlotData: getDataAsLines(data),
-    chartTitleData: getChartTitleData(data, groupingSelectOptions),
-    params,
-    metricsColumns,
-    rawData: newData,
-    config: configData,
-    tableData: tableData.rows,
-    tableColumns: tableColumns,
-    sameValueColumns: tableData.sameValueColumns,
-    isParamsLoading: false,
-    groupingSelectOptions,
-  });
-}
-
-function resetModelOnError(detail?: any) {
-  model.setState({
-    data: [],
-    rowData: [],
-    highPlotData: [],
-    chartTitleData: null,
-    requestIsPending: false,
-    infiniteIsPending: false,
-    tableColumns: [],
-    tableData: [],
-    isParamsLoading: false,
-  });
-
-  const tableRef: any = model.getState()?.refs?.tableRef;
-  tableRef.current?.updateData({
-    newData: [],
-    newColumns: [],
-  });
-}
-
-function exceptionHandler(detail: any) {
-  let message = '';
-
-  if (detail.name === 'SyntaxError') {
-    message = `Query syntax error at line (${detail.line}, ${detail.offset})`;
-  } else {
-    message = detail.message || 'Something went wrong';
-  }
-
-  onNotificationAdd({
-    id: Date.now(),
-    severity: 'error',
-    message,
-  });
-
-  // reset model
-  resetModelOnError(detail);
-}
-function getAppConfigData(appId: string) {
-  if (appRequestRef) {
-    appRequestRef.abort();
-  }
-  appRequestRef = appsService.fetchApp(appId);
-  return {
-    call: async () => {
-      const appData = await appRequestRef.call();
-      const configData: IMetricAppConfig = _.merge(getConfig(), appData.state);
-      model.setState({
-        config: configData,
-      });
-    },
-    abort: appRequestRef.abort,
-  };
-}
-
-function setDefaultAppConfigData() {
-  const grouping: IParamsAppConfig['grouping'] =
-    getStateFromUrl('grouping') || getConfig().grouping;
-  const chart: IParamsAppConfig['chart'] =
-    getStateFromUrl('chart') || getConfig().chart;
-  const select: IParamsAppConfig['select'] =
-    getStateFromUrl('select') || getConfig().select;
-  const tableConfigHash = getItem('paramsTable');
-  const table = tableConfigHash
-    ? JSON.parse(decode(tableConfigHash))
-    : getConfig().table;
-
-  const liveUpdateConfigHash = getItem('paramsLUConfig');
-  const luConfig = liveUpdateConfigHash
-    ? JSON.parse(decode(liveUpdateConfigHash))
-    : getConfig().liveUpdate;
-
-  const configData: IParamsAppConfig | any = _.merge(getConfig(), {
-    chart,
-    grouping,
-    select,
-    table,
-    liveUpdate: luConfig,
-  });
-
-  model.setState({
-    config: configData,
-  });
-}
-
-function getParamsData(shouldUrlUpdate?: boolean) {
-  return {
-    call: async () => {
-      if (shouldUrlUpdate) {
-        updateURL();
-      }
-      liveUpdateInstance?.stop().then();
-      const select = model.getState()?.config?.select;
-      getRunsRequestRef = runsService.getRunsData(select?.query);
-      if (_.isEmpty(select?.params)) {
-        model.setState({
-          highPlotData: [],
-          tableData: [],
-          data: [],
-          rawData: [],
-          tableColumns: [],
-          isParamsLoading: false,
-        });
-      } else {
-        model.setState({ isParamsLoading: true });
-        try {
-          const stream = await getRunsRequestRef.call(exceptionHandler);
-          let gen = adjustable_reader(stream);
-          let buffer_pairs = decode_buffer_pairs(gen);
-          let decodedPairs = decodePathsVals(buffer_pairs);
-          let objects = iterFoldTree(decodedPairs, 1);
-
-          const runData: IRun<IParamTrace>[] = [];
-          for await (let [keys, val] of objects) {
-            runData.push({ ...(val as any), hash: keys[0] });
-          }
-          const { data, params, metricsColumns } = processData(runData);
-          const groupingSelectOptions = [...getGroupingSelectOptions(params)];
-          setTooltipData(data, params, groupingSelectOptions);
-          const configData = model.getState()?.config;
-
-          const tableData = getDataAsTableRows(
-            data,
-            metricsColumns,
-            params,
-            false,
-            configData,
-            groupingSelectOptions,
-          );
-          const sortFields = model.getState()?.config?.table.sortFields;
-
-          model.setState({
-            data,
-            highPlotData: getDataAsLines(data),
-            chartTitleData: getChartTitleData(data, groupingSelectOptions),
-            params,
-            metricsColumns,
-            rawData: runData,
-            config: configData,
-            tableData: tableData.rows,
-            tableColumns: getParamsTableColumns(
-              metricsColumns,
-              params,
-              data[0]?.config,
-              configData.table.columnsOrder!,
-              configData.table.hiddenColumns!,
-              sortFields,
-              onSortChange,
-              configData.grouping as any,
-              onGroupingSelectChange,
-            ),
-            sameValueColumns: tableData.sameValueColumns,
-            isParamsLoading: false,
-            groupingSelectOptions,
-          });
-
-          liveUpdateInstance?.start({
-            q: select?.query,
-          });
-        } catch (ex) {
-          if (ex.name === 'AbortError') {
-            // Abort Error
-          } else {
-            console.log('Unhandled error: ', ex);
-          }
-        }
-      }
-    },
-    abort: () => getRunsRequestRef.abort(),
-  };
-}
-
-//Table Methods
-
-function onTableRowHover(rowKey?: string): void {
-  const configData: IParamsAppConfig | undefined = model.getState()?.config;
-  if (configData?.chart) {
-    const chartPanelRef: any = model.getState()?.refs?.chartPanelRef;
-
-    if (chartPanelRef && !configData.chart.focusedState.active) {
-      chartPanelRef.current?.setActiveLineAndCircle(rowKey);
-    }
-  }
-}
-
-function onTableRowClick(rowKey?: string): void {
-  const configData: IParamsAppConfig | undefined = model.getState()!.config!;
-  const chartPanelRef: any = model.getState()?.refs?.chartPanelRef;
-  let focusedStateActive = !!rowKey;
-  if (
-    configData?.chart.focusedState.active &&
-    configData?.chart.focusedState.key === rowKey
-  ) {
-    focusedStateActive = false;
-  }
-  chartPanelRef?.current?.setActiveLineAndCircle(
-    rowKey || configData?.chart?.focusedState?.key,
-    focusedStateActive,
-    true,
-  );
-}
-
-function getChartTitleData(
-  processedData: IMetricsCollection<IParam>[],
-  groupingSelectOptions: any,
-  configData: any = model.getState()?.config,
-): IChartTitleData {
-  if (!processedData) {
-    return {};
-  }
-  const groupData = configData?.grouping;
-  let chartTitleData: IChartTitleData = {};
-  processedData.forEach((metricsCollection) => {
-    if (!chartTitleData[metricsCollection.chartIndex]) {
-      chartTitleData[metricsCollection.chartIndex] = groupData.chart.reduce(
-        (acc: IChartTitle, groupItemKey: string) => {
-          if (metricsCollection.config?.hasOwnProperty(groupItemKey)) {
-            acc[getValueByField(groupingSelectOptions || [], groupItemKey)] =
-              formatValue(metricsCollection.config[groupItemKey]);
-          }
-          return acc;
-        },
-        {},
-      );
-    }
-  });
-  return chartTitleData;
-}
-
-function processData(data: IRun<IParamTrace>[]): {
-  data: IMetricsCollection<IParam>[];
-  params: string[];
-  metricsColumns: any;
-} {
-  const configData = model.getState()?.config;
-  const grouping = model.getState()?.config?.grouping;
-  let runs: IParam[] = [];
-  let params: string[] = [];
-  const paletteIndex: number = grouping?.paletteIndex || 0;
-  const metricsColumns: any = {};
-
-  data?.forEach((run: IRun<IParamTrace>, index) => {
-    params = params.concat(getObjectPaths(run.params, run.params));
-    run.traces.forEach((trace) => {
-      metricsColumns[trace.metric_name] = {
-        ...metricsColumns[trace.metric_name],
-        [contextToString(trace.context) as string]: '-',
-      };
-    });
-    runs.push({
-      run,
-      isHidden: configData!.table.hiddenMetrics!.includes(run.hash),
-      color: COLORS[paletteIndex][index % COLORS[paletteIndex].length],
-      key: run.hash,
-      dasharray: DASH_ARRAYS[0],
-    });
-  });
-
-  const processedData = groupData(
-    _.orderBy(
-      runs,
-      configData?.table?.sortFields?.map(
-        (f: any) =>
-          function (run: IParam) {
-            return _.get(run, f[0], '');
-          },
-      ) ?? [],
-      configData?.table?.sortFields?.map((f: any) => f[1]) ?? [],
-    ),
-  );
-  const uniqParams = _.uniq(params);
-
-  return {
-    data: processedData,
-    params: uniqParams,
-    metricsColumns,
-  };
-}
-
-function getDataAsLines(
-  processedData: IMetricsCollection<IParam>[],
-  configData: any = model.getState()?.config,
-): { dimensions: IDimensionsType; data: any }[] {
-  if (!processedData || _.isEmpty(configData.select.params)) {
-    return [];
-  }
-  const dimensionsObject: any = {};
-  const lines = processedData.map(
-    ({ chartIndex, color, data, dasharray }: IMetricsCollection<IParam>) => {
-      if (!dimensionsObject[chartIndex]) {
-        dimensionsObject[chartIndex] = {};
-      }
-
-      return data
-        .filter((run) => !run.isHidden)
-        .map((run: IParam) => {
-          const values: { [key: string]: string | number | null } = {};
-          configData.select.params.forEach(
-            ({ type, label, value }: ISelectParamsOption) => {
-              const dimension = dimensionsObject[chartIndex];
-              if (!dimension[label] && type === 'params') {
-                dimension[label] = {
-                  values: new Set(),
-                  scaleType: 'linear',
-                  displayName: label,
-                  dimensionType: 'param',
-                };
-              }
-              if (type === 'metrics') {
-                run.run.traces.forEach((trace: IParamTrace) => {
-                  const formattedContext = `${
-                    value?.param_name
-                  }-${contextToString(trace.context)}`;
-                  if (
-                    trace.metric_name === value?.param_name &&
-                    _.isEqual(trace.context, value?.context)
-                  ) {
-                    values[formattedContext] = trace.last_value.last;
-                    if (dimension[formattedContext]) {
-                      dimension[formattedContext].values.add(
-                        trace.last_value.last,
-                      );
-                      if (typeof trace.last_value.last === 'string') {
-                        dimension[formattedContext].scaleType = 'point';
-                      }
-                    } else {
-                      dimension[formattedContext] = {
-                        values: new Set().add(trace.last_value.last),
-                        scaleType: 'linear',
-                        displayName: `${value.param_name} ${contextToString(
-                          trace.context,
-                        )}`,
-                        dimensionType: 'metric',
-                      };
-                    }
-                  }
-                });
-              } else {
-                const paramValue = _.get(run.run.params, label);
-                values[label] = formatValue(paramValue, null);
-                if (values[label] !== null) {
-                  if (typeof values[label] === 'string') {
-                    dimension[label].scaleType = 'point';
-                  }
-                  dimension[label].values.add(values[label]);
-                }
-              }
-            },
-          );
-          return {
-            values,
-            color: color ?? run.color,
-            dasharray: dasharray ?? run.dasharray,
-            chartIndex: chartIndex,
-            key: run.key,
-          };
-        });
-    },
-  );
-
-  const flattedLines = lines.flat();
-  const groupedByChartIndex = Object.values(
-    _.groupBy(flattedLines, 'chartIndex'),
-  );
-
-  return Object.keys(dimensionsObject)
-    .map((keyOfDimension, i) => {
-      const dimensions: IDimensionsType = {};
-      Object.keys(dimensionsObject[keyOfDimension]).forEach((key: string) => {
-        if (dimensionsObject[keyOfDimension][key].scaleType === 'linear') {
-          dimensions[key] = {
-            scaleType: dimensionsObject[keyOfDimension][key].scaleType,
-            domainData: [
-              Math.min(...dimensionsObject[keyOfDimension][key].values),
-              Math.max(...dimensionsObject[keyOfDimension][key].values),
-            ],
-            displayName: dimensionsObject[keyOfDimension][key].displayName,
-            dimensionType: dimensionsObject[keyOfDimension][key].dimensionType,
-          };
-        } else {
-          dimensions[key] = {
-            scaleType: dimensionsObject[keyOfDimension][key].scaleType,
-            domainData: [...dimensionsObject[keyOfDimension][key].values],
-            displayName: dimensionsObject[keyOfDimension][key].displayName,
-            dimensionType: dimensionsObject[keyOfDimension][key].dimensionType,
-          };
-        }
-      });
-      return {
-        dimensions,
-        data: groupedByChartIndex[i],
-      };
-    })
-    .filter((data) => !_.isEmpty(data.data) && !_.isEmpty(data.dimensions));
-}
-
-function getGroupConfig(
-  metricsCollection: IMetricsCollection<IParam>,
-  groupingSelectOptions: any,
-  groupingItems: GroupNameType[] = ['color', 'stroke', 'chart'],
-) {
-  const configData = model.getState()?.config;
-  let groupConfig: { [key: string]: {} } = {};
-
-  for (let groupItemKey of groupingItems) {
-    const groupItem: string[] = configData?.grouping?.[groupItemKey] || [];
-    if (groupItem.length) {
-      groupConfig[groupItemKey] = groupItem.reduce((acc, paramKey) => {
-        Object.assign(acc, {
-          [getValueByField(groupingSelectOptions || [], paramKey)]: _.get(
-            metricsCollection.config,
-            paramKey,
-          ),
-        });
-        return acc;
-      }, {});
-    }
-  }
-  return groupConfig;
-}
-
-function setTooltipData(
-  processedData: IMetricsCollection<IParam>[],
-  paramKeys: string[],
-  groupingSelectOptions: any,
-): void {
-  const data: { [key: string]: any } = {};
-
-  for (let metricsCollection of processedData) {
-    const groupConfig = getGroupConfig(
-      metricsCollection,
-      groupingSelectOptions,
-    );
-    for (let param of metricsCollection.data) {
-      data[param.key] = {
-        runHash: param.run.hash,
-        groupConfig,
-        params: paramKeys.reduce((acc, paramKey) => {
-          Object.assign(acc, {
-            [paramKey]: _.get(param, `run.params.${paramKey}`),
-          });
-          return acc;
-        }, {}),
-      };
-    }
-  }
-
-  tooltipData = data;
-}
-
-function getGroupingPersistIndex({
-  groupConfig,
-  grouping,
-  groupName,
-}: IGetGroupingPersistIndex) {
-  const configHash = encode(groupConfig as {}, true);
-  let index = BigInt(0);
-  for (let i = 0; i < configHash.length; i++) {
-    const charCode = configHash.charCodeAt(i);
-    if (charCode > 47 && charCode < 58) {
-      index += BigInt(
-        (charCode - 48) * Math.ceil(Math.pow(16, i) / grouping.seed[groupName]),
-      );
-    } else if (charCode > 96 && charCode < 103) {
-      index += BigInt(
-        (charCode - 87) * Math.ceil(Math.pow(16, i) / grouping.seed.color),
-      );
-    }
-  }
-  return index;
-}
-
-function getFilteredGroupingOptions(
-  grouping: IParamsAppConfig['grouping'],
-  groupName: GroupNameType,
-): string[] {
-  const { reverseMode, isApplied } = grouping;
-  const groupingSelectOptions = model.getState()?.groupingSelectOptions;
-  if (groupingSelectOptions) {
-    const filteredOptions = [...groupingSelectOptions]
-      .filter((opt) => grouping[groupName].indexOf(opt.value) === -1)
-      .map((item) => item.value);
-    return isApplied[groupName]
-      ? reverseMode[groupName]
-        ? filteredOptions
-        : grouping[groupName]
-      : [];
-  } else {
-    return [];
-  }
-}
-
-function groupData(data: IParam[]): IMetricsCollection<IParam>[] {
-  const grouping = model.getState()!.config!.grouping;
-  const { paletteIndex } = grouping;
-  const groupByColor = getFilteredGroupingOptions(grouping, 'color');
-  const groupByStroke = getFilteredGroupingOptions(grouping, 'stroke');
-  const groupByChart = getFilteredGroupingOptions(grouping, 'chart');
-  if (
-    groupByColor.length === 0 &&
-    groupByStroke.length === 0 &&
-    groupByChart.length === 0
-  ) {
-    return [
-      {
-        config: null,
-        color: null,
-        dasharray: null,
-        chartIndex: 0,
-        data,
-      },
-    ];
-  }
-
-  const groupValues: {
-    [key: string]: IMetricsCollection<IParam> | any;
-  } = {};
-
-  const groupingFields = _.uniq(
-    groupByColor.concat(groupByStroke).concat(groupByChart),
-  );
-
-  for (let i = 0; i < data.length; i++) {
-    const groupValue: { [key: string]: unknown } = {};
-    groupingFields.forEach((field) => {
-      groupValue[field] = _.get(data[i], field);
-    });
-    const groupKey = encode(groupValue);
-    if (groupValues.hasOwnProperty(groupKey)) {
-      groupValues[groupKey].data.push(data[i]);
-    } else {
-      groupValues[groupKey] = {
-        key: groupKey,
-        config: groupValue,
-        color: null,
-        dasharray: null,
-        chartIndex: 0,
-        data: [data[i]],
-      };
-    }
-  }
-
-  let colorIndex = 0;
-  let dasharrayIndex = 0;
-  let chartIndex = 0;
-
-  const colorConfigsMap: { [key: string]: number } = {};
-  const dasharrayConfigsMap: { [key: string]: number } = {};
-  const chartIndexConfigsMap: { [key: string]: number } = {};
-
-  for (let groupKey in groupValues) {
-    const groupValue = groupValues[groupKey];
-
-    if (groupByColor.length > 0) {
-      const colorConfig = _.pick(groupValue.config, groupByColor);
-      const colorKey = encode(colorConfig);
-
-      if (grouping.persistence.color && grouping.isApplied.color) {
-        let index = getGroupingPersistIndex({
-          groupConfig: colorConfig,
-          grouping,
-          groupName: 'color',
-        });
-        groupValue.color =
-          COLORS[paletteIndex][
-            Number(index % BigInt(COLORS[paletteIndex].length))
-          ];
-      } else if (colorConfigsMap.hasOwnProperty(colorKey)) {
-        groupValue.color =
-          COLORS[paletteIndex][
-            colorConfigsMap[colorKey] % COLORS[paletteIndex].length
-          ];
-      } else {
-        colorConfigsMap[colorKey] = colorIndex;
-        groupValue.color =
-          COLORS[paletteIndex][colorIndex % COLORS[paletteIndex].length];
-        colorIndex++;
-      }
-    }
-
-    if (groupByStroke.length > 0) {
-      const dasharrayConfig = _.pick(groupValue.config, groupByStroke);
-      const dasharrayKey = encode(dasharrayConfig);
-      if (grouping.persistence.stroke && grouping.isApplied.stroke) {
-        let index = getGroupingPersistIndex({
-          groupConfig: dasharrayConfig,
-          grouping,
-          groupName: 'stroke',
-        });
-        groupValue.dasharray =
-          DASH_ARRAYS[Number(index % BigInt(DASH_ARRAYS.length))];
-      } else if (dasharrayConfigsMap.hasOwnProperty(dasharrayKey)) {
-        groupValue.dasharray =
-          DASH_ARRAYS[dasharrayConfigsMap[dasharrayKey] % DASH_ARRAYS.length];
-      } else {
-        dasharrayConfigsMap[dasharrayKey] = dasharrayIndex;
-        groupValue.dasharray = DASH_ARRAYS[dasharrayIndex % DASH_ARRAYS.length];
-        dasharrayIndex++;
-      }
-    }
-
-    if (groupByChart.length > 0) {
-      const chartIndexConfig = _.pick(groupValue.config, groupByChart);
-      const chartIndexKey = encode(chartIndexConfig);
-      if (chartIndexConfigsMap.hasOwnProperty(chartIndexKey)) {
-        groupValue.chartIndex = chartIndexConfigsMap[chartIndexKey];
-      } else {
-        chartIndexConfigsMap[chartIndexKey] = chartIndex;
-        groupValue.chartIndex = chartIndex;
-        chartIndex++;
-      }
-    }
-  }
-  return Object.values(groupValues);
-}
-
-function onColorIndicatorChange(): void {
-  const configData: IParamsAppConfig = model.getState()?.config;
-  if (configData?.chart) {
-    const chart = { ...configData.chart };
-    chart.isVisibleColorIndicator = !configData.chart.isVisibleColorIndicator;
-    updateModelData({ ...configData, chart }, true);
-  }
-  analytics.trackEvent(
-    `[ParamsExplorer][Chart] ${
-      configData.chart.isVisibleColorIndicator ? 'Disable' : 'Enable'
-    } color indicator`,
-  );
-}
-
-function onShuffleChange(name: 'color' | 'stroke') {
-  const configData = model.getState()?.config;
-  if (configData?.grouping) {
-    configData.grouping = {
-      ...configData.grouping,
-      seed: {
-        ...configData.grouping.seed,
-        [name]: configData.grouping.seed[name] + 1,
-      },
-    };
-    updateModelData(configData);
-  }
-}
-
-function onCurveInterpolationChange(): void {
-  const configData: IParamsAppConfig = model.getState()?.config;
-  if (configData?.chart) {
-    const chart = { ...configData.chart };
-    chart.curveInterpolation =
-      configData.chart.curveInterpolation === CurveEnum.Linear
-        ? CurveEnum.MonotoneX
-        : CurveEnum.Linear;
-    updateModelData({ ...configData, chart }, true);
-  }
-  analytics.trackEvent(
-    `[ParamsExplorer][Chart] Set interpolation mode to "${
-      configData.chart.curveInterpolation === CurveEnum.Linear
-        ? 'cubic'
-        : 'linear'
-    }"`,
-  );
-}
-
-function onActivePointChange(
-  activePoint: IActivePoint,
-  focusedStateActive: boolean = false,
-): void {
-  const { refs, config } = model.getState() as any;
-  if (config.table.resizeMode !== ResizeModeEnum.Hide) {
-    const tableRef: any = refs?.tableRef;
-    if (tableRef) {
-      tableRef.current?.setHoveredRow?.(activePoint.key);
-      tableRef.current?.setActiveRow?.(
-        focusedStateActive ? activePoint.key : null,
-      );
-      if (focusedStateActive) {
-        tableRef.current?.scrollToRow?.(activePoint.key);
-      }
-    }
-  }
-  let configData: IParamsAppConfig = config;
-  if (configData?.chart) {
-    configData = {
-      ...configData,
-      chart: {
-        ...configData.chart,
-        focusedState: {
-          active: focusedStateActive,
-          key: activePoint.key,
-          xValue: activePoint.xValue,
-          yValue: activePoint.yValue,
-          chartIndex: activePoint.chartIndex,
-        },
-        tooltip: {
-          ...configData.chart.tooltip,
-          content: filterTooltipContent(
-            tooltipData[activePoint.key],
-            configData?.chart.tooltip.selectedParams,
-          ),
-        },
-      },
-    };
-
-    if (
-      config.chart.focusedState.active !== focusedStateActive ||
-      (config.chart.focusedState.active &&
-        (activePoint.key !== config.chart.focusedState.key ||
-          activePoint.xValue !== config.chart.focusedState.xValue))
-    ) {
-      updateURL(configData);
-    }
-  }
-
-  model.setState({
-    config: configData,
-  });
-}
-
-function onParamsSelectChange(data: any[]) {
-  const configData: IParamsAppConfig | undefined = model.getState()?.config;
-  if (configData?.select) {
-    const newConfig = {
-      ...configData,
-      select: { ...configData.select, params: data },
-    };
-
-    model.setState({
-      config: newConfig,
-    });
-  }
-}
-
-function onSelectRunQueryChange(query: string) {
-  const configData: IParamsAppConfig | undefined = model.getState()?.config;
-  if (configData?.select) {
-    const newConfig = {
-      ...configData,
-      select: { ...configData.select, query },
-    };
-
-    model.setState({
-      config: newConfig,
-    });
-  }
-}
-
-function getGroupingSelectOptions(params: string[]): IGroupingSelectOption[] {
-  const paramsOptions: IGroupingSelectOption[] = params.map((param) => ({
-    group: 'run',
-    label: `run.${param}`,
-    value: `run.params.${param}`,
-  }));
-
-  return [
-    {
-      group: 'run',
-      label: 'run.experiment',
-      value: 'run.props.experiment',
-    },
-    {
-      group: 'run',
-      label: 'run.hash',
-      value: 'run.hash',
-    },
-    ...paramsOptions,
-  ];
-}
-
-function onGroupingSelectChange({
-  groupName,
-  list,
-}: IOnGroupingSelectChangeParams) {
-  const configData: IParamsAppConfig | undefined = model.getState()?.config;
-  if (configData?.grouping) {
-    configData.grouping = { ...configData.grouping, [groupName]: list };
-    updateModelData(configData, true);
-  }
-  analytics.trackEvent(`[ParamsExplorer] Group by ${groupName}`);
-}
-
-function onGroupingModeChange({
-  groupName,
-  value,
-}: IOnGroupingModeChangeParams): void {
-  const configData: IParamsAppConfig | undefined = model.getState()?.config;
-  if (configData?.grouping) {
-    configData.grouping.reverseMode = {
-      ...configData.grouping.reverseMode,
-      [groupName]: value,
-    };
-    updateModelData(configData, true);
-  }
-  analytics.trackEvent(
-    `[ParamsExplorer] ${
-      value ? 'Disable' : 'Enable'
-    } grouping by ${groupName} reverse mode`,
-  );
-}
-
-function onGroupingPaletteChange(index: number): void {
-  const configData: IParamsAppConfig | undefined = model.getState()?.config;
-  if (configData?.grouping) {
-    configData.grouping = {
-      ...configData.grouping,
-      paletteIndex: index,
-    };
-    updateModelData(configData, true);
-  }
-  analytics.trackEvent(
-    `[ParamsExplorer] Set color palette to "${
-      index === 0 ? '8 distinct colors' : '24 colors'
-    }"`,
-  );
-}
-
-function onGroupingReset(groupName: GroupNameType) {
-  const configData: IParamsAppConfig | undefined = model.getState()?.config;
-  if (configData?.grouping) {
-    const { reverseMode, paletteIndex, isApplied, persistence } =
-      configData.grouping;
-    configData.grouping = {
-      ...configData.grouping,
-      reverseMode: { ...reverseMode, [groupName]: false },
-      [groupName]: [],
-      paletteIndex: groupName === 'color' ? 0 : paletteIndex,
-      persistence: { ...persistence, [groupName]: false },
-      isApplied: { ...isApplied, [groupName]: true },
-    };
-    updateModelData(configData, true);
-  }
-  analytics.trackEvent('[ParamsExplorer] Reset grouping');
-}
-
-function updateModelData(
-  configData: IParamsAppConfig = model.getState()!.config!,
-  shouldURLUpdate?: boolean,
-): void {
-  const { data, params, metricsColumns } = processData(
-    model.getState()?.rawData as IRun<IParamTrace>[],
-  );
-  const groupingSelectOptions = [...getGroupingSelectOptions(params)];
-  setTooltipData(data, params, groupingSelectOptions);
-  const tableData = getDataAsTableRows(
-    data,
-    metricsColumns,
-    params,
-    false,
-    configData,
-    groupingSelectOptions,
-  );
-  const tableColumns = getParamsTableColumns(
-    metricsColumns,
-    params,
-    data[0]?.config,
-    configData.table.columnsOrder!,
-    configData.table.hiddenColumns!,
-    configData.table.sortFields,
-    onSortChange,
-    configData.grouping as any,
-    onGroupingSelectChange,
-  );
-  const tableRef: any = model.getState()?.refs?.tableRef;
-  tableRef.current?.updateData({
-    newData: tableData.rows,
-    newColumns: tableColumns,
-    hiddenColumns: configData.table.hiddenColumns!,
-  });
-
-  if (shouldURLUpdate) {
-    updateURL(configData);
-  }
-
-  model.setState({
-    config: configData,
-    data,
-    highPlotData: getDataAsLines(data),
-    chartTitleData: getChartTitleData(data, groupingSelectOptions),
-    groupingSelectOptions: groupingSelectOptions,
-    tableData: tableData.rows,
-    tableColumns,
-    sameValueColumns: tableData.sameValueColumns,
-  });
-}
-
-function getDataAsTableRows(
-  processedData: IMetricsCollection<any>[],
-  metricsColumns: any,
-  paramKeys: string[],
-  isRawData: boolean,
-  config: IParamsAppConfig,
-  groupingSelectOptions: any,
-): { rows: IMetricTableRowData[] | any; sameValueColumns: string[] } {
-  if (!processedData) {
-    return {
-      rows: [],
-      sameValueColumns: [],
-    };
-  }
-  const initialMetricsRowData = Object.keys(metricsColumns).reduce(
-    (acc: any, key: string) => {
-      const groupByMetricName: any = {};
-      Object.keys(metricsColumns[key]).forEach((metricContext: string) => {
-        groupByMetricName[`${key}_${metricContext}`] = '-';
-      });
-      acc = { ...acc, ...groupByMetricName };
-      return acc;
-    },
-    {},
-  );
-  const rows: IMetricTableRowData[] | any =
-    processedData[0]?.config !== null ? {} : [];
-
-  let rowIndex = 0;
-  const sameValueColumns: string[] = [];
-
-  processedData.forEach((metricsCollection: IMetricsCollection<IParam>) => {
-    const groupKey = metricsCollection.key;
-    const columnsValues: { [key: string]: string[] } = {};
-
-    if (metricsCollection.config !== null) {
-      const groupConfigData: { [key: string]: string } = {};
-      for (let key in metricsCollection.config) {
-        groupConfigData[getValueByField(groupingSelectOptions, key)] =
-          metricsCollection.config[key];
-      }
-      const groupHeaderRow = {
-        meta: {
-          chartIndex:
-            config.grouping.chart.length > 0 ||
-            config.grouping.reverseMode.chart
-              ? metricsCollection.chartIndex + 1
-              : null,
-          color: metricsCollection.color,
-          dasharray: metricsCollection.dasharray,
-          itemsCount: metricsCollection.data.length,
-          config: groupConfigData,
-        },
-        key: groupKey!,
-        groupRowsKeys: metricsCollection.data.map((metric) => metric.key),
-        color: metricsCollection.color,
-        dasharray: metricsCollection.dasharray,
-        experiment: '',
-        run: '',
-        metric: '',
-        context: [],
-        children: [],
-      };
-
-      rows[groupKey!] = {
-        data: groupHeaderRow,
-        items: [],
-      };
-    }
-
-    metricsCollection.data.forEach((metric: any) => {
-      const metricsRowValues = { ...initialMetricsRowData };
-      metric.run.traces.forEach((trace: any) => {
-        metricsRowValues[
-          `${trace.metric_name}_${contextToString(trace.context)}`
-        ] = formatValue(trace.last_value.last);
-      });
-      const rowValues: any = {
-        rowMeta: {
-          color: metricsCollection.color ?? metric.color,
-        },
-        key: metric.key,
-        runHash: metric.run.hash,
-        isHidden: metric.isHidden,
-        index: rowIndex,
-        color: metricsCollection.color ?? metric.color,
-        dasharray: metricsCollection.dasharray ?? metric.dasharray,
-        experiment: metric.run.props.experiment ?? 'default',
-        run: moment(metric.run.props.creation_time * 1000).format(
-          'HH:mm:ss · D MMM, YY',
-        ),
-        metric: metric.metric_name,
-        ...metricsRowValues,
-      };
-      rowIndex++;
-
-      for (let key in metricsRowValues) {
-        columnsValues[key] = ['-'];
-      }
-
-      [
-        'experiment',
-        'run',
-        'metric',
-        'context',
-        'step',
-        'epoch',
-        'time',
-      ].forEach((key) => {
-        if (columnsValues.hasOwnProperty(key)) {
-          if (!_.some(columnsValues[key], rowValues[key])) {
-            columnsValues[key].push(rowValues[key]);
-          }
-        } else {
-          columnsValues[key] = [rowValues[key]];
-        }
-      });
-
-      paramKeys.forEach((paramKey) => {
-        const value = _.get(metric.run.params, paramKey, '-');
-        rowValues[paramKey] = formatValue(value);
-        if (columnsValues.hasOwnProperty(paramKey)) {
-          if (!columnsValues[paramKey].includes(value)) {
-            columnsValues[paramKey].push(value);
-          }
-        } else {
-          columnsValues[paramKey] = [value];
-        }
-      });
-
-      if (metricsCollection.config !== null) {
-        rows[groupKey!].items.push(
-          isRawData
-            ? rowValues
-            : paramsTableRowRenderer(rowValues, {
-                toggleVisibility: (e) => {
-                  e.stopPropagation();
-                  onRowVisibilityChange(rowValues.key);
-                },
-              }),
-        );
-      } else {
-        rows.push(
-          isRawData
-            ? rowValues
-            : paramsTableRowRenderer(rowValues, {
-                toggleVisibility: (e) => {
-                  e.stopPropagation();
-                  onRowVisibilityChange(rowValues.key);
-                },
-              }),
-        );
-      }
-    });
-
-    for (let columnKey in columnsValues) {
-      if (columnsValues[columnKey].length === 1) {
-        sameValueColumns.push(columnKey);
-      }
-
-      if (metricsCollection.config !== null) {
-        rows[groupKey!].data[columnKey] =
-          columnsValues[columnKey].length === 1
-            ? paramKeys.includes(columnKey)
-              ? formatValue(columnsValues[columnKey][0])
-              : columnsValues[columnKey][0]
-            : columnsValues[columnKey];
-      }
-    }
-
-    if (metricsCollection.config !== null && !isRawData) {
-      rows[groupKey!].data = paramsTableRowRenderer(
-        rows[groupKey!].data,
-        {},
-        true,
-        Object.keys(columnsValues),
-      );
-    }
-  });
-
-  return { rows, sameValueColumns };
-}
-
-function onGroupingApplyChange(groupName: GroupNameType): void {
-  const configData: IParamsAppConfig | undefined = model.getState()?.config;
-  if (configData?.grouping) {
-    configData.grouping = {
-      ...configData.grouping,
-      isApplied: {
-        ...configData.grouping.isApplied,
-        [groupName]: !configData.grouping.isApplied[groupName],
-      },
-    };
-    updateModelData(configData, true);
-  }
-}
-
-function onGroupingPersistenceChange(groupName: 'stroke' | 'color'): void {
-  const configData: IParamsAppConfig | undefined = model.getState()?.config;
-  if (configData?.grouping) {
-    configData.grouping = {
-      ...configData.grouping,
-      persistence: {
-        ...configData.grouping.persistence,
-        [groupName]: !configData.grouping.persistence[groupName],
-      },
-    };
-    updateModelData(configData, true);
-  }
-  analytics.trackEvent(
-    `[ParamsExplorer] ${
-      !configData?.grouping.persistence[groupName] ? 'Enable' : 'Disable'
-    } ${groupName} persistence`,
-  );
-}
-
-async function onBookmarkCreate({ name, description }: IBookmarkFormState) {
-  const configData: IMetricAppConfig | undefined = model.getState()?.config;
-  if (configData) {
-    const data: IAppData | any = await appsService
-      .createApp({ state: configData, type: 'params' })
-      .call();
-    if (data.id) {
-      dashboardService
-        .createDashboard({ app_id: data.id, name, description })
-        .call()
-        .then((res: IDashboardData | any) => {
-          if (res.id) {
-            onNotificationAdd({
-              id: Date.now(),
-              severity: 'success',
-              message: BookmarkNotificationsEnum.CREATE,
-            });
-          }
-        })
-        .catch(() => {
-          onNotificationAdd({
-            id: Date.now(),
-            severity: 'error',
-            message: BookmarkNotificationsEnum.ERROR,
-          });
-        });
-    }
-  }
-  analytics.trackEvent('[ParamsExplorer] Create bookmark');
-}
-
-function onBookmarkUpdate(id: string) {
-  const configData: IParamsAppConfig | undefined = model.getState()?.config;
-  if (configData) {
-    appsService
-      .updateApp(id, { state: configData, type: 'params' })
-      .call()
-      .then((res: IDashboardData | any) => {
-        if (res.id) {
-          onNotificationAdd({
-            id: Date.now(),
-            severity: 'success',
-            message: BookmarkNotificationsEnum.UPDATE,
-          });
-        }
-      });
-  }
-  analytics.trackEvent('[ParamsExplorer] Update bookmark');
-}
-
-function onChangeTooltip(tooltip: Partial<IChartTooltip>): void {
-  let configData: IMetricAppConfig | undefined = model.getState()?.config;
-  if (configData?.chart) {
-    let content = configData.chart.tooltip.content;
-    if (tooltip.selectedParams && configData?.chart.focusedState.key) {
-      content = filterTooltipContent(
-        tooltipData[configData.chart.focusedState.key],
-        tooltip.selectedParams,
-      );
-    }
-    configData = {
-      ...configData,
-      chart: {
-        ...configData.chart,
-        tooltip: {
-          ...configData.chart.tooltip,
-          ...tooltip,
-          content,
-        },
-      },
-    };
-
-    model.setState({ config: configData });
-    updateURL(configData);
-  }
-  analytics.trackEvent('[ParamsExplorer] Change tooltip content');
-}
-
-function getFilteredRow(
-  columnKeys: string[],
-  row: IMetricTableRowData,
-): { [key: string]: string } {
-  return columnKeys.reduce((acc: { [key: string]: string }, column: string) => {
-    let value = row[column];
-    if (Array.isArray(value)) {
-      value = value.join(', ');
-    } else if (typeof value !== 'string') {
-      value = value || value === 0 ? JSON.stringify(value) : '-';
-    }
-
-    if (column.startsWith('params.')) {
-      acc[column.replace('params.', '')] = value;
-    } else {
-      acc[column] = value;
-    }
-
-    return acc;
-  }, {});
-}
-
-function onExportTableData(e: React.ChangeEvent<any>): void {
-  const { data, params, config, metricsColumns, groupingSelectOptions } =
-    model.getState() as any;
-  const tableData = getDataAsTableRows(
-    data,
-    metricsColumns,
-    params,
-    true,
-    config,
-    groupingSelectOptions,
-  );
-  const tableColumns: ITableColumn[] = getParamsTableColumns(
-    metricsColumns,
-    params,
-    data[0]?.config,
-    config.table.columnsOrder!,
-    config.table.hiddenColumns!,
-  );
-  const excludedFields: string[] = ['#', 'actions'];
-  const filteredHeader: string[] = tableColumns.reduce(
-    (acc: string[], column: ITableColumn) =>
-      acc.concat(
-        excludedFields.indexOf(column.key) === -1 && !column.isHidden
-          ? column.key
-          : [],
-      ),
-    [],
-  );
-
-  let emptyRow: { [key: string]: string } = {};
-  filteredHeader.forEach((column: string) => {
-    emptyRow[column] = '--';
-  });
-
-  const groupedRows: IMetricTableRowData[][] =
-    data.length > 1
-      ? Object.keys(tableData.rows).map(
-          (groupedRowKey: string) => tableData.rows[groupedRowKey].items,
-        )
-      : [tableData.rows];
-
-  const dataToExport: { [key: string]: string }[] = [];
-
-  groupedRows.forEach(
-    (groupedRow: IMetricTableRowData[], groupedRowIndex: number) => {
-      groupedRow.forEach((row: IMetricTableRowData) => {
-        const filteredRow = getFilteredRow(filteredHeader, row);
-        dataToExport.push(filteredRow);
-      });
-      if (groupedRows.length - 1 !== groupedRowIndex) {
-        dataToExport.push(emptyRow);
-      }
-    },
-  );
-
-  const blob = new Blob([JsonToCSV(dataToExport)], {
-    type: 'text/csv;charset=utf-8;',
-  });
-  saveAs(blob, `params-${moment().format('HH:mm:ss · D MMM, YY')}.csv`);
-  analytics.trackEvent('[ParamsExplorer] Export runs data to CSV');
-}
-
-function onNotificationDelete(id: number) {
-  let notifyData: INotification[] | [] = model.getState()?.notifyData || [];
-  notifyData = [...notifyData].filter((i) => i.id !== id);
-  model.setState({ notifyData });
-}
-
-function onNotificationAdd(notification: INotification) {
-  let notifyData: INotification[] | [] = model.getState()?.notifyData || [];
-  notifyData = [...notifyData, notification];
-  model.setState({ notifyData });
-  setTimeout(() => {
-    onNotificationDelete(notification.id);
-  }, 3000);
-}
-
-function onResetConfigData(): void {
-  const configData: IParamsAppConfig | undefined = model.getState()?.config;
-  if (configData) {
-    configData.grouping = {
-      ...getConfig().grouping,
-    };
-    configData.chart = { ...getConfig().chart };
-    updateModelData(configData, true);
-  }
-}
-
-/**
- * function updateURL has 2 major functionalities:
- *    1. Keeps URL in sync with the app config
- *    2. Stores updated URL in localStorage if App is not in the bookmark state
- * @param {IParamsAppConfig} configData - the current state of the app config
- */
-function updateURL(configData = model.getState()!.config!) {
-  const { grouping, chart, select } = configData;
-  const url: string = getUrlWithParam(
-    ['grouping', 'chart', 'select'],
-    [encode(grouping), encode(chart), encode(select)],
-  );
-
-  if (url === `${window.location.pathname}${window.location.search}`) {
-    return;
-  }
-
-  const appId: string = window.location.pathname.split('/')[2];
-  if (!appId) {
-    setItem('paramsUrl', url);
-  }
-
-  window.history.pushState(null, '', url);
-}
-
-function onRowHeightChange(height: RowHeightSize) {
-  const configData: IMetricAppConfig | undefined = model.getState()?.config;
-  if (configData?.table) {
-    const table = {
-      ...configData.table,
-      rowHeight: height,
-    };
-    model.setState({
-      config: {
-        ...configData,
-        table,
-      },
-    });
-    setItem('paramsTable', encode(table));
-  }
-  analytics.trackEvent(
-    `[ParamsExplorer][Table] Set table row height to "${RowHeightEnum[
-      height
-    ].toLowerCase()}"`,
-  );
-}
-
-function onSortFieldsChange(sortFields: [string, any][]) {
-  const configData: IParamsAppConfig | undefined = model.getState()?.config;
-  if (configData?.table) {
-    const configUpdate = {
-      ...configData,
-      table: {
-        ...configData.table,
-        sortFields: sortFields,
-      },
-    };
-    model.setState({
-      config: configUpdate,
-    });
-    updateModelData(configUpdate);
-  }
-  analytics.trackEvent(
-    `[ParamsExplorer][Table] ${
-      _.isEmpty(sortFields) ? 'Reset' : 'Apply'
-    } table sorting by a key`,
-  );
-}
-
-function onParamVisibilityChange(metricsKeys: string[]) {
-  const configData: IParamsAppConfig | undefined = model.getState()?.config;
-  const processedData: IMetricsCollection<IParam>[] = model.getState()?.data;
-  if (configData?.table && processedData) {
-    const table = {
-      ...configData.table,
-      hiddenMetrics:
-        metricsKeys[0] === 'all'
-          ? Object.values(processedData)
-              .map((metricCollection) =>
-                metricCollection.data.map((metric) => metric.key),
-              )
-              .flat()
-          : metricsKeys,
-    };
-    const configUpdate = {
-      ...configData,
-      table,
-    };
-    model.setState({
-      config: configUpdate,
-    });
-    setItem('paramsTable', encode(table));
-    updateModelData(configUpdate);
-  }
-  analytics.trackEvent(
-    `[ParamsExplorer][Table] ${
-      metricsKeys[0] === 'all'
-        ? 'Visualize all hidden metrics from table'
-        : 'Hide all metrics from table'
-    }`,
-  );
-}
-
-function onColumnsVisibilityChange(hiddenColumns: string[]) {
-  const configData: IParamsAppConfig | undefined = model.getState()?.config;
-  const columnsData = model.getState()!.tableColumns!;
-  if (configData?.table) {
-    const table = {
-      ...configData.table,
-      hiddenColumns:
-        hiddenColumns[0] === 'all'
-          ? columnsData.map((col: any) => col.key)
-          : hiddenColumns,
-    };
-    const configUpdate = {
-      ...configData,
-      table,
-    };
-    model.setState({
-      config: configUpdate,
-    });
-    setItem('paramsTable', encode(table));
-    updateModelData(configUpdate);
-  }
-  if (hiddenColumns[0] === 'all') {
-    analytics.trackEvent('[ParamsExplorer][Table] Hide all table columns');
-  } else if (_.isEmpty(hiddenColumns)) {
-    analytics.trackEvent('[ParamsExplorer][Table] Show all table columns');
-  }
-}
-
-function onColumnsOrderChange(columnsOrder: any) {
-  const configData: IParamsAppConfig | undefined = model.getState()?.config;
-  if (configData?.table) {
-    const table = {
-      ...configData.table,
-      columnsOrder: columnsOrder,
-    };
-    const configUpdate = {
-      ...configData,
-      table,
-    };
-    model.setState({
-      config: configUpdate,
-    });
-    setItem('paramsTable', encode(table));
-    updateModelData(configUpdate);
-  }
-  if (
-    _.isEmpty(columnsOrder?.left) &&
-    _.isEmpty(columnsOrder?.middle) &&
-    _.isEmpty(columnsOrder?.right)
-  ) {
-    analytics.trackEvent('[ParamsExplorer][Table] Reset table columns order');
-  }
-}
-
-function onTableResizeModeChange(mode: ResizeModeEnum): void {
-  const configData: IParamsAppConfig | undefined = model.getState()?.config;
-  if (configData?.table) {
-    const table = {
-      ...configData.table,
-      resizeMode: mode,
-    };
-    const config = {
-      ...configData,
-      table,
-    };
-    model.setState({
-      config,
-    });
-    setItem('paramsTable', encode(table));
-    updateModelData(config);
-  }
-  analytics.trackEvent(
-    `[ParamsExplorer][Table] Set table view mode to "${mode}"`,
-  );
-}
-
-function onTableDiffShow() {
-  const sameValueColumns = model.getState()?.sameValueColumns;
-  if (sameValueColumns) {
-    onColumnsVisibilityChange(sameValueColumns);
-  }
-  analytics.trackEvent('[ParamsExplorer][Table] Show table columns diff');
-}
-
-function onRowVisibilityChange(metricKey: string) {
-  const configData: IParamsAppConfig | undefined = model.getState()?.config;
-  if (configData?.table) {
-    let hiddenMetrics = configData?.table?.hiddenMetrics || [];
-    if (hiddenMetrics?.includes(metricKey)) {
-      hiddenMetrics = hiddenMetrics.filter(
-        (hiddenMetric: any) => hiddenMetric !== metricKey,
-      );
-    } else {
-      hiddenMetrics = [...hiddenMetrics, metricKey];
-    }
-    const table = {
-      ...configData.table,
-      hiddenMetrics,
-    };
-    const config = {
-      ...configData,
-      table,
-    };
-    model.setState({
-      config,
-    });
-    setItem('paramsTable', encode(table));
-    updateModelData(config);
-  }
-}
-
-function onTableResizeEnd(tableHeight: string) {
-  const configData: IParamsAppConfig | undefined = model.getState()?.config;
-  if (configData?.table) {
-    const table = {
-      ...configData.table,
-      height: tableHeight,
-    };
-    const config = {
-      ...configData,
-      table,
-    };
-    model.setState({
-      config,
-    });
-    setItem('metricsTable', encode(table));
-    updateModelData(config);
-  }
-}
-
-// internal function to update config.table.sortFields and cache data
-function updateSortFields(sortFields: SortField[]) {
-  const configData: IParamsAppConfig | undefined = model.getState()?.config;
-  if (configData?.table) {
-    const table = {
-      ...configData.table,
-      sortFields,
-    };
-    const configUpdate = {
-      ...configData,
-      table,
-    };
-    model.setState({
-      config: configUpdate,
-    });
-
-    setItem('paramsTable', encode(table));
-    updateModelData(configUpdate);
-  }
-  analytics.trackEvent(
-    `[MetricsExplorer][Table] ${
-      _.isEmpty(sortFields) ? 'Reset' : 'Apply'
-    } table sorting by a key`,
-  );
-}
-
-// set empty array to config.table.sortFields
-function onSortReset() {
-  updateSortFields([]);
-}
-
-/**
- * function onSortChange has 3 major functionalities
- *    1. if only field param passed, the function will change sort option with the following cycle ('asc' -> 'desc' -> none -> 'asc)
- *    2. if value param passed 'asc' or 'desc', the function will replace the sort option of the field in sortFields
- *    3. if value param passed 'none', the function will delete the field from sortFields
- * @param {String} field  - the name of the field (i.e params.dataset.preproc)
- * @param {'asc' | 'desc' | 'none'} value - 'asc' | 'desc' | 'none'
- */
-function onSortChange(field: string, value?: 'asc' | 'desc' | 'none') {
-  const configData: IMetricAppConfig | undefined = model.getState()?.config;
-  const sortFields = configData?.table.sortFields || [];
-
-  const existField = sortFields?.find((d: SortField) => d[0] === field);
-  let newFields: SortField[] = [];
-
-  if (value && existField) {
-    if (value === 'none') {
-      // delete
-      newFields = sortFields?.filter(
-        ([name]: SortField) => name !== existField[0],
-      );
-    } else {
-      newFields = sortFields.map(([name, v]: SortField) =>
-        name === existField[0] ? [name, value] : [name, v],
-      );
-    }
-  } else {
-    if (existField) {
-      if (existField[1] === 'asc') {
-        // replace to desc
-        newFields = sortFields?.map(([name, value]: SortField) => {
-          return name === existField[0] ? [name, 'desc'] : [name, value];
-        });
-      } else {
-        // delete field
-        newFields = sortFields?.filter(
-          ([name]: SortField) => name !== existField[0],
-        );
-      }
-    } else {
-      // add field
-      newFields = [...sortFields, [field, 'asc']];
-    }
-  }
-  updateSortFields(newFields);
-}
-
-function updateColumnsWidths(key: string, width: number, isReset: boolean) {
-  const configData: IParamsAppConfig | undefined = model.getState()?.config;
-  if (configData?.table && configData?.table?.columnsWidths) {
-    let columnsWidths = configData?.table?.columnsWidths;
-    if (isReset) {
-      columnsWidths = _.omit(columnsWidths, [key]);
-    } else {
-      columnsWidths = { ...columnsWidths, [key]: width };
-    }
-    const table = {
-      ...configData.table,
-      columnsWidths,
-    };
-    const config = {
-      ...configData,
-      table,
-    };
-    model.setState({
-      config,
-    });
-    setItem('paramsTable', encode(table));
-    updateModelData(config);
-  }
-}
-
-function changeLiveUpdateConfig(config: { enabled?: boolean; delay?: number }) {
-  const state = model.getState();
-  const configData = state?.config;
-  const query = configData.select?.query;
-  const liveUpdateConfig = configData.liveUpdate;
-
-  if (!liveUpdateConfig?.enabled && config.enabled && query !== '()') {
-    liveUpdateInstance = new LiveUpdateService(
-      'params',
-      updateData,
-      config.delay || liveUpdateConfig.delay,
-    );
-    liveUpdateInstance?.start({
-      q: query,
-    });
-  } else {
-    liveUpdateInstance?.clear();
-    liveUpdateInstance = null;
-  }
-
-  const newLiveUpdateConfig = {
-    ...liveUpdateConfig,
-    ...config,
-  };
-  model.setState({
-    // @ts-ignore
-    config: {
-      ...configData,
-      liveUpdate: newLiveUpdateConfig,
-    },
-  });
-
-  setItem('paramsLUConfig', encode(newLiveUpdateConfig));
-}
-
-function destroy() {
-  liveUpdateInstance?.clear();
-  liveUpdateInstance = null; //@TODO check is this need or not
-}
-
-const paramsAppModel = {
-  ...model,
-  destroy,
-  initialize,
-  getParamsData,
-  onColorIndicatorChange,
-  onCurveInterpolationChange,
-  onActivePointChange,
-  onParamsSelectChange,
-  onSelectRunQueryChange,
-  onRowHeightChange,
-  onGroupingSelectChange,
-  onGroupingModeChange,
-  onGroupingPaletteChange,
-  onGroupingReset,
-  onGroupingApplyChange,
-  onGroupingPersistenceChange,
-  onBookmarkCreate,
-  onBookmarkUpdate,
-  onResetConfigData,
-  onNotificationAdd,
-  onNotificationDelete,
-  onChangeTooltip,
-  onExportTableData,
-  onTableRowHover,
-  onTableRowClick,
-  setDefaultAppConfigData,
-  onSortFieldsChange,
-  onParamVisibilityChange,
-  onColumnsOrderChange,
-  onColumnsVisibilityChange,
-  onTableResizeModeChange,
-  getAppConfigData,
-  onTableDiffShow,
-  onTableResizeEnd,
-  onSortReset,
-  onSortChange,
-  updateColumnsWidths,
-  updateURL,
-  updateModelData,
-  changeLiveUpdateConfig,
-  onShuffleChange,
-};
-=======
 const paramsAppModel = createAppModel(appInitialConfig.PARAMS) as any;
->>>>>>> d78d2aa7
 
 export default paramsAppModel;