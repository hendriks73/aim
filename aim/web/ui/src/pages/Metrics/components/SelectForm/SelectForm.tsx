import React from 'react';
import {
  Box,
  TextField,
  Checkbox,
  Divider,
  InputBase,
  Popper,
  Tooltip,
} from '@material-ui/core';
import Autocomplete from '@material-ui/lab/Autocomplete';
import {
  CheckBox as CheckBoxIcon,
  CheckBoxOutlineBlank,
  SearchOutlined,
} from '@material-ui/icons';
import { isEmpty } from 'lodash-es';

import useModel from 'hooks/model/useModel';
import { IProjectsModelState } from 'types/services/models/projects/projectsModel';
import projectsModel from 'services/models/projects/projectsModel';
import COLORS from 'config/colors/colors';
import contextToString from 'utils/contextToString';

import {
  ISelectMetricsOption,
  ISelectFormProps,
} from 'types/pages/metrics/components/SelectForm/SelectForm';
import metricAppModel from 'services/models/metrics/metricsAppModel';
import Icon from 'components/Icon/Icon';
import TagLabel from 'components/TagLabel/TagLabel';
import Button from 'components/Button/Button';
import getQueryStringFromSelect from 'utils/app/getQuertStringFromSelect';

import './SelectForm.scss';

function SelectForm({
  selectedMetricsData,
  onMetricsSelectChange,
  onSelectRunQueryChange,
  onSelectAdvancedQueryChange,
  toggleSelectAdvancedMode,
  onSearchQueryCopy,
}: ISelectFormProps): React.FunctionComponentElement<React.ReactNode> {
  const projectsData = useModel<IProjectsModelState>(projectsModel);
  const [anchorEl, setAnchorEl] = React.useState<any>(null);
  const searchMetricsRef = React.useRef<any>(null);

  React.useEffect(() => {
    const paramsMetricsRequestRef = projectsModel.getParamsAndMetrics();
    paramsMetricsRequestRef.call();
    return () => {
      paramsMetricsRequestRef?.abort();
      searchMetricsRef.current?.abort();
    };
  }, []);

  function handleMetricSearch() {
    searchMetricsRef.current = metricAppModel.getMetricsData();
    searchMetricsRef.current.call();
  }

  function onSelect(event: object, value: ISelectMetricsOption[]): void {
    const lookup = value.reduce(
      (acc: { [key: string]: number }, curr: ISelectMetricsOption) => {
        acc[curr.label] = ++acc[curr.label] || 0;
        return acc;
      },
      {},
    );
    onMetricsSelectChange(value.filter((option) => lookup[option.label] === 0));
  }

  function handleDelete(field: string): void {
    let fieldData = [...(selectedMetricsData?.metrics || [])].filter(
      (opt: ISelectMetricsOption) => opt.label !== field,
    );
    onMetricsSelectChange(fieldData);
  }

  function toggleEditMode(): void {
    toggleSelectAdvancedMode();
  }

  function handleClick(event: React.ChangeEvent<any>) {
    setAnchorEl(event.currentTarget);
  }

  function handleClose(event: any, reason: any) {
    if (reason === 'toggleInput') {
      return;
    }
    if (anchorEl) {
      anchorEl.focus();
    }
    setAnchorEl(null);
  }

  const metricsOptions: ISelectMetricsOption[] = React.useMemo(() => {
    let data: ISelectMetricsOption[] = [];
    let index: number = 0;
    if (projectsData?.metrics) {
      for (let key in projectsData.metrics) {
        data.push({
          label: key,
          group: key,
          color: COLORS[0][index % COLORS[0].length],
          value: {
            metric_name: key,
            context: null,
          },
        });
        index++;

        for (let val of projectsData.metrics[key]) {
          if (!isEmpty(val)) {
            let label = contextToString(val);
            data.push({
              label: `${key} ${label}`,
              group: key,
              color: COLORS[0][index % COLORS[0].length],
              value: {
                metric_name: key,
                context: val,
              },
            });
            index++;
          }
        }
      }
    }
    return data;
  }, [projectsData]);

<<<<<<< HEAD
  function handleRunCopy(): void {
    let query = getQueryStringFromSelect(selectedMetricsData);
    navigator.clipboard.writeText(query);
  }

=======
>>>>>>> b9166b59
  function handleResetSelectForm(): void {
    onMetricsSelectChange([]);
    onSelectRunQueryChange('');
  }

  const open: boolean = !!anchorEl;
  const id = open ? 'select-metric' : undefined;
  return (
    <div className='SelectForm__container'>
      <div className='SelectForm__metrics__container'>
        <Box display='flex'>
          <Box
            width='100%'
            display='flex'
            justifyContent='space-between'
            alignItems='center'
          >
            {selectedMetricsData?.advancedMode ? (
              <div className='SelectForm__textarea'>
                <TextField
                  fullWidth
                  multiline
                  size='small'
                  spellCheck={false}
                  rows={3}
                  variant='outlined'
                  placeholder={
                    'metric.name in [“loss”, “accuracy”] and run.learning_rate > 10'
                  }
                  value={selectedMetricsData?.advancedQuery ?? ''}
                  onChange={({ target }) =>
                    onSelectAdvancedQueryChange(target.value)
                  }
                />
              </div>
            ) : (
              <>
                <Box display='flex' alignItems='center'>
                  <Button
                    variant='contained'
                    color='primary'
                    onClick={handleClick}
                    aria-describedby={id}
                  >
                    <Icon name='plus' style={{ marginRight: '0.5rem' }} />
                    Metrics
                  </Button>
                  <Popper
                    id={id}
                    open={open}
                    anchorEl={anchorEl}
                    placement='bottom-start'
                    className='SelectForm__Popper'
                  >
                    <Autocomplete
                      open
                      onClose={handleClose}
                      multiple
                      className='Autocomplete__container'
                      size='small'
                      disablePortal={true}
                      disableCloseOnSelect
                      options={metricsOptions}
                      value={selectedMetricsData?.metrics}
                      onChange={onSelect}
                      groupBy={(option) => option.group}
                      getOptionLabel={(option) => option.label}
                      renderTags={() => null}
                      disableClearable={true}
                      ListboxProps={{
                        style: {
                          height: 400,
                        },
                      }}
                      renderInput={(params) => (
                        <InputBase
                          ref={params.InputProps.ref}
                          inputProps={params.inputProps}
                          spellCheck={false}
                          placeholder='Search'
                          autoFocus={true}
                          className='SelectForm__metric__select'
                        />
                      )}
                      renderOption={(option) => {
                        let selected: boolean =
                          !!selectedMetricsData?.metrics.find(
                            (item: ISelectMetricsOption) =>
                              item.label === option.label,
                          )?.label;
                        return (
                          <React.Fragment>
                            <Checkbox
                              color='primary'
                              icon={<CheckBoxOutlineBlank />}
                              checkedIcon={<CheckBoxIcon />}
                              checked={selected}
                              size='small'
                            />
                            <span className='SelectForm__option__label'>
                              {option.label}
                            </span>
                          </React.Fragment>
                        );
                      }}
                    />
                  </Popper>
                  <Divider
                    style={{ margin: '0 1rem' }}
                    orientation='vertical'
                    flexItem
                  />
                  {selectedMetricsData?.metrics.length === 0 && (
                    <span className='SelectForm__tags__empty'>
                      No metrics are selected
                    </span>
                  )}
                  <Box className='Metrics__SelectForm__tags ScrollBar__hidden'>
                    {selectedMetricsData?.metrics?.map(
                      (tag: ISelectMetricsOption) => {
                        return (
                          <TagLabel
                            key={tag.label}
                            color={tag.color}
                            label={tag.label}
                            onDelete={handleDelete}
                          />
                        );
                      },
                    )}
                  </Box>
                </Box>
                {selectedMetricsData &&
                  Array.isArray(selectedMetricsData.metrics) &&
                  selectedMetricsData.metrics.length > 1 && (
                    <span
                      onClick={() => onMetricsSelectChange([])}
                      className='SelectForm__clearAll'
                    >
                      <Icon name='close' />
                    </span>
                  )}
              </>
            )}
          </Box>
        </Box>
        {selectedMetricsData?.advancedMode ? null : (
          <div className='SelectForm__TextField'>
            <TextField
              fullWidth
              size='small'
              variant='outlined'
              spellCheck={false}
              inputProps={{ style: { height: '0.687rem' } }}
              placeholder='Filter runs, e.g. run.learning_rate > 0.0001 and run.batch_size == 32'
              value={selectedMetricsData?.query ?? ''}
              onChange={({ target }) => onSelectRunQueryChange(target.value)}
            />
          </div>
        )}
      </div>

      <div className='SelectForm__search__container'>
        <Button
          fullWidth
          color='primary'
          variant='contained'
          startIcon={<SearchOutlined />}
          className='SelectForm__search__button'
          onClick={handleMetricSearch}
        >
          Search
        </Button>
        <div className='SelectForm__search__actions'>
          <Tooltip title='Reset query'>
            <div>
              <Button onClick={handleResetSelectForm} withOnlyIcon={true}>
                <Icon name='reset' />
              </Button>
            </div>
          </Tooltip>
          <Tooltip
            title={
              selectedMetricsData?.advancedMode
                ? 'Switch to default mode'
                : 'Enable advanced search mode '
            }
          >
            <div>
              <Button
                className={selectedMetricsData?.advancedMode ? 'active' : ''}
                withOnlyIcon={true}
                onClick={toggleEditMode}
              >
                <Icon name='edit' />
              </Button>
            </div>
          </Tooltip>
          <Tooltip title='Copy search query'>
            <div>
              <Button onClick={onSearchQueryCopy} withOnlyIcon={true}>
                <Icon name='copy' />
              </Button>
            </div>
          </Tooltip>
        </div>
      </div>
    </div>
  );
}

export default React.memo(SelectForm);<|MERGE_RESOLUTION|>--- conflicted
+++ resolved
@@ -132,14 +132,6 @@
     return data;
   }, [projectsData]);
 
-<<<<<<< HEAD
-  function handleRunCopy(): void {
-    let query = getQueryStringFromSelect(selectedMetricsData);
-    navigator.clipboard.writeText(query);
-  }
-
-=======
->>>>>>> b9166b59
   function handleResetSelectForm(): void {
     onMetricsSelectChange([]);
     onSelectRunQueryChange('');
