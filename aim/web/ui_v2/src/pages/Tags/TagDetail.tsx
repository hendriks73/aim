import React, { memo, useEffect } from 'react';
import { isEmpty } from 'lodash-es';

import BusyLoaderWrapper from 'components/BusyLoaderWrapper/BusyLoaderWrapper';
import tagsAppModel from 'services/models/tags/tagsAppModel';
import hexToRgbA from 'utils/haxToRgba';
import TagRunsTable from './TagRunsTable';
import { ITagDetailProps } from 'types/pages/tags/Tags';
import EmptyComponent from 'components/EmptyComponent/EmptyComponent';
import Icon from 'components/Icon/Icon';

import './Tags.scss';

function TagDetail({
  id,
  onSoftDeleteModalToggle,
  onUpdateModalToggle,
  onDeleteModalToggle,
  isTagInfoDataLoading,
  tagInfo,
  isRunsDataLoading,
  tagRuns,
}: ITagDetailProps): React.FunctionComponentElement<React.ReactNode> {
  useEffect(() => {
    const tagRequestRef = tagsAppModel.getTagById(id);
    const tagRunsRequestRef = tagsAppModel.getTagRuns(id);
    tagRunsRequestRef.call();
    tagRequestRef.call();
    return () => {
      tagRunsRequestRef.abort();
      tagRequestRef.abort();
    };
  }, [id]);

  return (
    <div className='TagDetail'>
      <div className='TagDetail__headerContainer'>
        <BusyLoaderWrapper
          isLoading={isTagInfoDataLoading}
          loaderType='skeleton'
          loaderConfig={{ variant: 'rect', width: 100, height: 24 }}
          width='auto'
        >
          {tagInfo && (
            <div className='TagContainer__tagBox'>
              <div
                className='TagContainer__tagBox__tag'
                style={{
                  borderColor: tagInfo?.color,
                  background: hexToRgbA(tagInfo?.color, 0.1),
                }}
              >
                <span
                  className='TagContainer__tagBox__tag__content'
                  style={{ color: tagInfo?.color }}
                >
                  {tagInfo?.name}
                </span>
              </div>
            </div>
          )}
        </BusyLoaderWrapper>
        <div className='TagDetail__headerContainer__headerActionsBox'>
          {!tagInfo?.archived && (
<<<<<<< HEAD
            <span className='TagDetail__headerContainer__headerActionsBox__actionsIcon__Wrapper'>
              <CreateIcon
                color='primary'
                className='TagDetail__headerContainer__headerActionsBox__actionsIcon'
                onClick={onUpdateModalToggle}
              />
            </span>
          )}
          {tagInfo?.archived ? (
            <span className='TagDetail__headerContainer__headerActionsBox__actionsIcon__Wrapper'>
              <VisibilityIcon
                color='primary'
                className='TagDetail__headerContainer__headerActionsBox__actionsIcon'
                onClick={onSoftDeleteModalToggle}
              />
            </span>
          ) : (
            <span className='TagDetail__headerContainer__headerActionsBox__actionsIcon__Wrapper'>
              <VisibilityOffIcon
                color='primary'
                className='TagDetail__headerContainer__headerActionsBox__actionsIcon'
                onClick={onSoftDeleteModalToggle}
              />
            </span>
=======
            <Icon
              name='edit'
              className='TagDetail__headerContainer__headerActionsBox__actionsIcon'
              onClick={onUpdateModalToggle}
            />
          )}
          {tagInfo?.archived ? (
            <Icon
              name='eye-show-outline'
              color='primary'
              className='TagDetail__headerContainer__headerActionsBox__actionsIcon'
              onClick={onSoftDeleteModalToggle}
            />
          ) : (
            <Icon
              name='eye-outline-hide'
              color='primary'
              className='TagDetail__headerContainer__headerActionsBox__actionsIcon'
              onClick={onSoftDeleteModalToggle}
            />
>>>>>>> 54b769c0
          )}
          <span className='TagDetail__headerContainer__headerActionsBox__actionsIcon__Wrapper'>
            <Icon
              name='delete'
              fontSize='small'
              color='primary'
              className='TagDetail__headerContainer__headerActionsBox__actionsIcon'
              onClick={onDeleteModalToggle}
            />
          </span>
        </div>
      </div>
      <BusyLoaderWrapper
        isLoading={isRunsDataLoading}
        className='Tags__TagList__tagListBusyLoader'
      >
        {!isEmpty(tagRuns) ? (
          <TagRunsTable runsList={tagRuns} />
        ) : (
          <EmptyComponent size='big' content='No Runs' />
        )}
      </BusyLoaderWrapper>
    </div>
  );
}

export default memo(TagDetail);<|MERGE_RESOLUTION|>--- conflicted
+++ resolved
@@ -62,32 +62,6 @@
         </BusyLoaderWrapper>
         <div className='TagDetail__headerContainer__headerActionsBox'>
           {!tagInfo?.archived && (
-<<<<<<< HEAD
-            <span className='TagDetail__headerContainer__headerActionsBox__actionsIcon__Wrapper'>
-              <CreateIcon
-                color='primary'
-                className='TagDetail__headerContainer__headerActionsBox__actionsIcon'
-                onClick={onUpdateModalToggle}
-              />
-            </span>
-          )}
-          {tagInfo?.archived ? (
-            <span className='TagDetail__headerContainer__headerActionsBox__actionsIcon__Wrapper'>
-              <VisibilityIcon
-                color='primary'
-                className='TagDetail__headerContainer__headerActionsBox__actionsIcon'
-                onClick={onSoftDeleteModalToggle}
-              />
-            </span>
-          ) : (
-            <span className='TagDetail__headerContainer__headerActionsBox__actionsIcon__Wrapper'>
-              <VisibilityOffIcon
-                color='primary'
-                className='TagDetail__headerContainer__headerActionsBox__actionsIcon'
-                onClick={onSoftDeleteModalToggle}
-              />
-            </span>
-=======
             <Icon
               name='edit'
               className='TagDetail__headerContainer__headerActionsBox__actionsIcon'
@@ -108,7 +82,6 @@
               className='TagDetail__headerContainer__headerActionsBox__actionsIcon'
               onClick={onSoftDeleteModalToggle}
             />
->>>>>>> 54b769c0
           )}
           <span className='TagDetail__headerContainer__headerActionsBox__actionsIcon__Wrapper'>
             <Icon
