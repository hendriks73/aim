# Changelog

<<<<<<< HEAD
## Unreleased

### Enhancements:

- Ability to group by metric.context (VkoHov)
- Add ability to apply active style on table actions popover buttons with applied changes (arsengit)
- Aim repo runs data automatic indexing (alberttorosyan)

### Fixes: 

- Add repo lock/release feature (devfox-se)
- Fix system metric columns pinning functionality and grouping column order (arsengit)

=======
## 3.5.4 Feb 15 2022

- Fix batch archive functionality (VkoHov)
- Add repo lock/release feature (devfox-se)
>>>>>>> b8a464f2

## 3.5.3 Feb 11 2022

- Fix rendering issue in runs explorer page (arsengit)

## 3.5.2 Feb 10 2022

- Fix issue with displaying current day activity cell on week's first day (rubenaprikyan)
- Fix issue with filtering options while typing in input of autocomplete in Tooltip and Grouping popovers (rubenaprikyan)

## 3.5.1 Feb 4 2022

- Fix folder creation when tracking with remote tracker (aramaim)

## 3.5.0 Feb 3 2022

### Enhancements:

- Ability to hide system metrics from table (arsengit)
- Add input validations to range selectors (Hamik25)
- Improve media panel rendering performance on hovering over images (KaroMourad)
- Add ability to parse and import TensorFlow events into aim (devfox-se)
- Add system parameter logging: CLI, Env, Executable, Git, Installed packages (devfox-se)
- Convert nested non-native objects (e.g. OmegaConf config instance) upon storing (devfox-se)
- Add cli subcommands cp and mv for aim runs command (mihran113)
- Add handler for matplotlib figures in Image and Figure custom objects (devfox-se)
- Improve highlighting of table focused/hovered/selected row (VkoHov)

### Fixes:

- Fix stalled runs deletion (mihran113)
- Fix background transparency in colab when using dark mode of system (rubenaprikyan)
- Fix Grouping and Tooltip popovers states' resetting issue when live-update is on (rubenaprikyan)
- Fix table column's sort functionality issue in Params and Scatters Explorers (rubenaprikyan)

## 3.4.1 Jan 23 2022

- Fix issue with displaying experiment name in Images Explorer table (VkoHov)

## 3.4.0 Jan 22 2022

- Add ability to apply group stacking on media elements list (KaroMourad)
- Add ability to apply sorting by run creation_time on table rows (roubkar)
- Add ability to filter texts table with keyword matching (roubkar, rubenaprikyan)
- Add ability to delete run from settings tab (Hamik25)
- Enhance controls states of explorer pages (arsengit)
- Add --repo, --host arguments support for notebook extension (VkoHov, rubenaprikyan)
- Add trendline options to ScatterPlot (roubkar)
- Add ability to display images in original size and align by width (arsengit)
- Add version, docs and slack links to sidebar (arsengit)
- Enhance AudioPlayer component (arsengit)
- Recover active tab in run details page after reload (roubkar)
- Add ability to archive or delete runs with batches (VkoHov)
- Remote tracking server [experimental] (alberttorosyan, mihran113, aramaim)
- Add ability to change media elements order (VkoHov)
- Add ability to hard delete runs (alberttorosyan)
- Lossy format support for aim.Image (devfox-se)
- Timezone issues fix for creation and end times (mihran113)

## 3.3.5 Jan 14 2022

- Add non-strict write mode to replace not-yet-supported types with their
  string representations. (mahnerak)
- Log pytorch_lightning hyperparameters in non-strict mode. (mahnerak)

## 3.3.4 Jan 10 2022

- Fix issue with WAL files flushing (alberttorosyan)
- Support for omegaconf configs in pytorch_lightning adapter (devfox-se)

## 3.3.3 Dec 24 2021

- Fix issue with showing range panel in Images Explorer (roubkar)

## 3.3.2 Dec 20 2021

- Fix issue with not providing point density value to live-update query (rubenaprikyan)

## 3.3.1 Dec 18 2021

- Fix getValue function to show correct chart title data (KaroMourad)

## 3.3.0 Dec 17 2021

- Add ability to track and explore audios in run detail page (arsengit, VkoHov, devfox-se)
- Add ability to track and visualize texts (mihran113, roubkar)
- Fix boolean values encoding (mahnerak)
- Add Scatter Explorer to visualize correlations between metric last value and hyperparameter (KaroMourad)
- Add ability to track and visualize plotly objects (devfox-se, Hamik25, rubenaprikyan)
- Add ability to query distributions by step range and density (VkoHov, rubenaprikyan)
- Add colab notebook support (mihran113, rubenaprikyan)
- Implement images visualization tab in run detail page (VkoHov, KaroMourad)
- Add custom URL prefix support (mihran113, Hamik25, roubkar)
- Enhance metric selection dropdowns to see lists in alphabetical order (rubenaprikyan)

## 3.2.2 Dec 10 2021

- Fix Run finalization index timeout issue (alberttorosyan)

## 3.2.1 Dec 8 2021

- Add ability to provide custom base path for API (mihran113, roubkar)
- Fix table groups column default order (arsengit)
- Fix table panel height issue in runs explorer page (arsengit)

## 3.2.0 Dec 3 2021

- Add ability to cancel pending request (roubkar, arsengit)
- Add support for secure protocol for API calls (mihran113, roubkar)
- Implement image full size view (VkoHov)
- Add ability to manipulate with image size and rendering type (arsengit)
- Enhance Table column for selected grouping config options (arsengit)
- Implement suggestions list for AimQL search (arsengit, rubenaprikyan)
- Add ability to track and visualize distributions (mihran113, rubenaprikyan)
- Add notebook extension, magic functions (rubenaprikyan)

## 3.1.1 Nov 25 2021

- Apply default ordering on images set (VkoHov)
- Ability to show image data in a tooltip on hover (KaroMourad)
- Support of Image input additional data sources (alberttorosyan)
- Ability to export run props as pandas dataframe (gorarakelyan)
- Slice image sequence by index for the given steps range (alberttorosyan)
- Improve Images Explorer rendering performance through better images list virtualization (roubkar)

## 3.1.0 Nov 20 2021

- Add ability to explore tracked images (VkoHov)
- Improve rendering performance by virtualizing table columns (roubkar)
- Add ability to apply grouping by higher level param key (roubkar)
- Add ability to specify repository path during `aim init` via `--repo` argument (rubenaprikyan)

## 3.0.7 Nov 17 2021

- Fix for missing metrics when numpy.float64 values tracked (alberttorosyan)

## 3.0.6 Nov 9 2021

- Fix for blocking container optimization for in progress runs (alberttorosyan)

## 3.0.5 Nov 9 2021

- Add tqdm package in setup.py required section (mihran113)

## 3.0.4 Nov 8 2021

- Switch to aimrocks 0.0.10 - exposes data flushing interface (mihran113)
- Optimize stored data when runs finalized (mihran113)
- Update `aim reindex` command to run storage optimizations (alberttorosyan)
- Storage partial optimizations on metric/run queries (alberttorosyan)

## 3.0.3 Nov 4 2021

- Bump sqlalchemy version to 1.4.1 (alberttorosyan)

## 3.0.2 Oct 27 2021

- Switch to aimrocks 0.0.9 - built on rocksdb 6.25.3 (alberttorosyan)
- Remove grouping select options from Params app config (VkoHov)
- Sort metrics data in ascending order for X-axis (KaroMourad)

## 3.0.1 Oct 22 2021

- Check telemetry_enabled option on segment initialization (VkoHov)
- Draw LineChart Y-axis (horizontal) tick lines on zooming (KaroMourad)
- Sort select options/params based on input value (roubkar)
- Fix query construction issue for multiple context items (roubkar)
- Fix issue with making API call from Web Worker (VkoHov)

## 3.0.0 Oct 21 2021

- Completely revamped UI:

  - Runs, metrics and params explorers
  - Bookmarks, Tags, Homepage
  - New UI works smooth with ~500 metrics displayed at the same time with full Aim table interactions

- Completely revamped storage:
  - 10x faster embedded storage based on Rocksdb
  - Average run query execution time on ~2000 runs: 0.784s
  - Average metrics query execution time on ~2000 runs with 6000 metrics: 1.552s

## 2.7.1 Jun 30 2021

- Fix bookmark navigation issue (roubkar)
- Empty metric select on X-axis alignment property change (roubkar)

## 2.7.0 Jun 23 2021

- Add ability to export table data as CSV (KaroMourad)
- Add ability to bookmark explore screen state (roubkar)
- Add dashboards and apps API (mihran113)

## 2.6.0 Jun 12 2021

- Resolve namedtuple python 3.5 incompatibility (gorarakelyan)
- Add ability to align X-axis by a metric (mihran113, roubkar)
- Add tooltip popover for the chart hover state (roubkar)

## 2.5.0 May 27 2021

- Set gunicorn timeouts (mihran113)
- Remove redundant deserialize method (gorarakelyan)
- Move the Flask server to main repo to support 'docker'less UI (mihran113)

## 2.4.0 May 13 2021

- Bump up Aim UI to v1.6.0 (gorarakelyan)
- Add xgboost integration (khazhak)
- Update keras adapter interface (khazhak)
- Convert tensors to python numbers (gorarakelyan)

## 2.3.0 Apr 10 2021

- Bump up Aim UI to v1.5.0 (gorarakelyan)
- Set default interval of sys tracking to 10 seconds (gorarakelyan)
- Add ability to track system metrics (gorarakelyan)

## 2.2.1 Mar 31 2021

- Bump up Aim UI to v1.4.1 (gorarakelyan)

## 2.2.0 Mar 24 2021

- Bump up Aim UI to v1.4.0 (gorarakelyan)
- Add Hugging Face integration (Khazhak)
- Reorganize documentation (Tatevv)

## 2.1.6 Feb 26 2021

- Add ability to opt out telemetry (gorarakelyan)
- Remove experiment name from config file when calling repo.remove_branch method (gorarakelyan)

## 2.1.5 Jan 7 2021

- Handle NaN or infinite floats passed to artifacts (gorarakelyan)

## 2.1.4 Dec 2 2020

- Add ability to specify session run hash (gorarakelyan)
- Initialize repo if it was empty when opening session (gorarakelyan)
- Add validation of map artifact parameters (gorarakelyan)

## 2.1.3 Nov 24 2020

- Support comparison of list type contexts (gorarakelyan)

## 2.1.2 Nov 24 2020

- Fix empty contexts comparison issue (gorarakelyan)

## 2.1.1 Nov 22 2020

- Return only selected params in SelectResult (gorarakelyan)

## 2.1.0 Nov 19 2020

- Add AimRepo select method (gorarakelyan)
- Implement SelectResult class (gorarakelyan)

## 2.0.27 Nov 13 2020

- Fix issue with artifact step initializer (gorarakelyan)

## 2.0.26 Nov 10 2020

- Add `block_termination` argument to aim.Session (gorarakelyan)
- Convert infinity parameter to string in artifacts (gorarakelyan)

## 2.0.25 Nov 9 2020

- Reconstruct run metadata file when running close command (gorarakelyan)

## 2.0.24 Nov 8 2020

- Add SIGTERM signal handler (gorarakelyan)
- Run `track` function in a parallel thread (gorarakelyan)
- Add SDK session flush method (gorarakelyan)
- Flush aggregated metrics at a given frequency (gorarakelyan)
- Update run metadata file only on artifacts update (gorarakelyan)

## 2.0.23 Nov 5 2020

- Make experiment name argument required in SDK close command (gorarakelyan)

## 2.0.22 Nov 5 2020

- Add SDK `close` method to close dangling experiments (gorarakelyan)

## 2.0.21 Nov 1 2020

- Resolve compatibility issues with python 3.5.0 (gorarakelyan)

## 2.0.20 Oct 26 2020

- Enable pypi aim package name (gorarakelyan)

## 2.0.19 Oct 25 2020

- Add PyTorch Lightning logger (gorarakelyan)
- Add TensorFlow v1 and v2 keras callbacks support (gorarakelyan)

## 2.0.18 Oct 7 2020

- Add ability to run Aim UI in detached mode (gorarakelyan)
- Add ability to specify repo path when running Aim UI (gorarakelyan)

## 2.0.17 Oct 5 2020

- Rename `AimDE` to `Aim UI` (gorarakelyan)

## 2.0.16 Oct 2 2020

- Add ability to specify host when running AimDE (gorarakelyan)
- Disable `AimContainerCommandManager` (gorarakelyan)
- Remove `aimde` command entry point (gorarakelyan)
- Remove `de` prefix from development environment management commands (gorarakelyan)

## 2.0.15 Sep 21 2020

- Set Map artifact default namespace (gorarakelyan)

## 2.0.14 Sep 21 2020

- Set Metric hashable context to None if no kwarg is passed (gorarakelyan)

## 2.0.13 Sep 21 2020

- Add ability to query runs by metric value (gorarakelyan)
- Add ability to query runs via SDK (gorarakelyan)

## 2.0.12 Sep 12 2020

- Update Session to handle exceptions gracefully (gorarakelyan)

## 2.0.11 Sep 11 2020

- Add alias to keras adapter (gorarakelyan)

## 2.0.10 Sep 10 2020

- Show progress bar when pulling AimDE image (gorarakelyan)

## 2.0.9 Sep 10 2020

- Add ability to start multiple sessions (gorarakelyan)
- Add Aim adapter for keras (gorarakelyan)

## 2.0.8 Aug 26 2020

- Set SDK to select only unarchived runs by default (gorarakelyan)
- Add ability to archive/unarchive runs (gorarakelyan)
- Enable search by run attributes (gorarakelyan)
- Add `is not` keyword to AimQL (gorarakelyan)

## 2.0.7 Aug 21 2020

- Validate Artifact values before storing (gorarakelyan)
- Add sessions to SDK (gorarakelyan)

## 2.0.6 Aug 13 2020

- Add ability to retrieve metrics and traces from repo (gorarakelyan)
- Add SDK `select` method to select runs and artifacts (gorarakelyan)
- Implement search query language (gorarakelyan)

## 2.0.5 Jul 18 2020

- Fix issue with PyPI reStructuredText format compatibility (gorarakelyan)

## 2.0.4 Jul 18 2020

- Add ability to attach tf.summary logs to AimDE (gorarakelyan)

## 2.0.3 Jul 8 2020

- Pass project path to development environment container (gorarakelyan)

## 2.0.2 Jul 7 2020

- Make `epoch` argument optional for `Metric` artifact (gorarakelyan)
- Add ability to automatically commit runs after exit (gorarakelyan)
- Add `aim up` shortcut for running development environment (gorarakelyan)
- Remove first required argument(artifact name) from sdk track function (gorarakelyan)
- Add general dictionary artifact for tracking `key: value` parameters (gorarakelyan)

## 2.0.1 Jun 24 2020

- Fix inconsistent DE naming (gorarakelyan)

## 2.0.0 Jun 18 2020

- Tidy up aim and remove some artifacts (gorarakelyan)
- Update AimContainerCMD to open connection on custom port (gorarakelyan)
- Save passed process uuid to commit configs (gorarakelyan)
- Ability to query processes (gorarakelyan)
- Execute process and store logs into a commit of specific experiment (gorarakelyan)
- Kill running process and its children recursively (gorarakelyan)
- Keep executed processes for monitoring and management (gorarakelyan)
- Add container command handler to exec commands on the host (gorarakelyan)
- Refactor Text artifact to store sentences using protobuf and aimrecords (jamesj-jiao)
- Add ability to pass aim board port as an argument (gorarakelyan)

## 1.2.17 May 8 2020

- Add config command (gorarakelyan)
- Tune artifacts: images, metric_groups, params (gorarakelyan)

## 1.2.16 Apr 29 2020

- Add ability to pass numpy array as a segmentation mask (gorarakelyan)

## 1.2.15 Apr 29 2020

- Add basic image list tracking (gorarakelyan)

## 1.2.14 Apr 27 2020

- Optimize segmentation tracking insight to load faster (gorarakelyan)

## 1.2.13 Apr 25 2020

- Remove GitHub security alert (gorarakelyan)
- Add image semantic segmentation tracking (gorarakelyan)

## 1.2.12 Apr 20 2020

- Add missing init file for aim.artifacts.proto (@mike1808)

## 1.2.11 Apr 16 2020

- Make epoch property optional for Metric (gorarakelyan)

## 1.2.10 Apr 16 2020

- Serialize and store `Metric` records using protobuf and aimrecords (gorarakelyan)
- Create RecordWriter factory which handles artifact records saving (gorarakelyan)
- Extract artifact serialization to ArtifactWriter (mike1808)

## 1.2.9 Mar 16 2020

- Alert prerequisites installation message for running board (gorarakelyan)

## 1.2.8 Mar 15 2020

- Update profiler interface for keras (gorarakelyan)

## 1.2.7 Mar 14 2020

- Add board pull command (gorarakelyan)
- Change board ports to 43800,1,2 (gorarakelyan)
- Add ability to profile graph output nodes (gorarakelyan)
- Remove issue with autograd inside while loop (gorarakelyan)
- Add aim board development mode (gorarakelyan)
- Update board name hash algorithm to md5 (gorarakelyan)
- Add board CLI commands: up, down and upgrade (gorarakelyan)
- Add ability to tag version as a release candidate (gorarakelyan)

## 1.2.6 Feb 28 2020

- Add learning rate update tracking (gorarakelyan)

## 1.2.5 Feb 25 2020

- Add autocommit feature to push command: `aim push -c [-m <msg>]` (gorarakelyan)
- Add cli status command to list branch uncommitted artifacts (gorarakelyan)
- Add an ability to aggregate duplicated nodes within a loop (gorarakelyan)
- Remove gradient break issue when profiling output nodes (gorarakelyan)

## 1.2.4 Feb 20 2020

- Enable profiler to track nodes inside loops (gorarakelyan)
- Ability to disable profiler for evaluation or inference (gorarakelyan)

## 1.2.3 Feb 13 2020

- Set minimum required python version to 3.5.2 (gorarakelyan)

## 1.2.2 Feb 13 2020

- Downgrade required python version (gorarakelyan)

## 1.2.1 Feb 13 2020

- Edit README.md to pass reStructuredText validation on pypi (gorarakelyan)

## 1.2.0 Feb 13 2020

- Make aim CLI directly accessible from main.py (gorarakelyan)
- Add disk space usage tracking (gorarakelyan)
- Add profiler support for Keras (gorarakelyan)
- Add TensorFlow graph nodes profiler (gorarakelyan)
- Add command to run aim live container mounted on aim repo (gorarakelyan)
- Update profiler to track GPU usage (gorarakelyan)
- Add machine resource usage profiler (gorarakelyan)

## 1.1.1 Jan 14 2020

- Remove aim dependencies such as keras, pytorch and etc (gorarakelyan)

## 1.1.0 Jan 12 2020

- Update code diff tracking to be optional (gorarakelyan)
- Add default False value to aim init function (gorarakelyan)
- Update aim repo to correctly identify cwd (gorarakelyan)
- Update push command to commit if msg argument is specified (gorarakelyan)
- Add ability to initialize repo from within the sdk (gorarakelyan)

## 1.0.2 Jan 7 2020

- Remove objects dir from empty .aim branch index (gorarakelyan)

## 1.0.1 Dec 26 2019

- Add cil command to print aim current version (gorarakelyan)

## 1.0.0 Dec 25 2019

- Add aim version number in commit config file (gorarakelyan)
- Update push command to send username and check storage availability (gorarakelyan)
- Add hyper parameters tracking (gorarakelyan)
- Update push command to print shorter file names when pushing to remote (gorarakelyan)
- Update tracking artifacts to be saved in log format (gorarakelyan)
- Add pytorch cuda support to existing sdk artefacts (gorarakelyan)
- Add cli reset command (gorarakelyan)
- Add nested module tracking support to aim sdk (gorarakelyan)
- Add code difference tracking to aim sdk (gorarakelyan)
- Update aim push command to send commits (gorarakelyan)
- Add commit structure implementation (gorarakelyan)
- Add aim commit command synchronized with git commits (gorarakelyan)
- Add version control system factory (gorarakelyan)
- Update all insights example (gorarakelyan)
- Add model gradients tracking (gorarakelyan)
- Add model weights distribution tracking (gorarakelyan)
- Add aim correlation tracking (gorarakelyan)

## 0.2.9 Nov 30 2019

- Update push tolerance when remote origin is invalid (gorarakelyan)

## 0.2.8 Nov 30 2019

- Update aim auth public key search algorithm (gorarakelyan)

## 0.2.7 Nov 14 2019

- Update dependencies torch and torchvision versions (sgevorg)

## 0.2.6 Nov 5 2019

- Update aim track logger (gorarakelyan)

## 0.2.5 Nov 4 2019

- Add branch name validation (gorarakelyan)
- Add single branch push to aim push command (gorarakelyan)

## 0.2.4 Nov 3 2019

- Update aim auth print format (gorarakelyan)
- Update setup.py requirements (gorarakelyan)

## 0.2.3 Nov 3 2019

- Update package requirements (gorarakelyan)

## 0.2.2 Nov 1 2019

- Update package requirements (sgevorg)

## 0.2.1 Nov 1 2019

- Add paramiko to required in setup.py (sgevorg)

## 0.2.0 Nov 1 2019

- Update the repo to prep for open source pypi push (sgevorg)
- Add error and activity logging (sgevorg)
- Add push command robustness (gorarakelyan)
- Add cli auth command (gorarakelyan)
- Add public key authentication (gorarakelyan)
- Update push to send only branches (gorarakelyan)
- Add branching command line interface (gorarakelyan)
- Update skd interface (gorarakelyan)
- Add pytorch examples inside examples directory (gorarakelyan)
- Add model load sdk method (gorarakelyan)
- Add model checkpoint save tests (gorarakelyan)
- Update file sending protocol (gorarakelyan)
- Add model tracking (gorarakelyan)

## 0.1.0 - Sep 23 2019

- Update setup py to build cython extensions (gorarakelyan)
- Update tcp client to send multiple files through one connection (gorarakelyan)
- Update tcp client to send images (gorarakelyan)
- Update sdk track functionality to support multiple metrics (gorarakelyan)
- Update push command for sending repo to a given remote (gorarakelyan)
- Add cli remote commands (gorarakelyan)
- Update cli architecture from single group of commands to multiple groups (gorarakelyan)
- Add testing env first skeleton and versions (sgevorg)
- Add dummy exporting files from .aim-test (sgevorg)
- Add description for Testing Environment (sgevorg)
- Update metadata structure and handling (sgevorg)
- Add support for seq2seq models (sgevorg)
- Update the output of doker image build to be more informative and intuitive (sgevorg)
- Update README.MD with changed Aim messaging (sgevorg)
- Remove setup.cfg file (maybe temporarily) (sgevorg)
- Update the location for docker build template files, move to data/ (sgevorg)
- Update the `docs/cli.md` for aim-deploy docs (sgevorg)
- Add docker deploy `.aim/deploy_temp/<model>` cleanup at the end of the build (sgevorg)
- Add Docker Deploy via `aim-deploy` command (sgevorg)
- Add Docker image generate skeleton (sgevorg)
- Add AimModel.load_mode static function to parse `.aim` files (sgevorg)
- Update exporter to decouple from specifics of exporting and framework (sgevorg)
- Add model export with `.aim` extension (sgevorg)
- Remove pack/unpack of the metadata (sgevorg)
- Add pack/unpack to add metadata to model for engine processing (sgevorg)
- Add aim-deploy command configuration in cli (sgevorg)
- Add basic cli (sgevorg)
- Update setup.py for cli first version (sgevorg)
- Add initial cli specs (sgevorg)
- Add directories: the initial skeleton of the repo (sgevorg)
- Add gitignore, license file and other basics for repo (sgevorg)<|MERGE_RESOLUTION|>--- conflicted
+++ resolved
@@ -1,6 +1,5 @@
 # Changelog
 
-<<<<<<< HEAD
 ## Unreleased
 
 ### Enhancements:
@@ -11,15 +10,12 @@
 
 ### Fixes: 
 
-- Add repo lock/release feature (devfox-se)
 - Fix system metric columns pinning functionality and grouping column order (arsengit)
 
-=======
 ## 3.5.4 Feb 15 2022
 
 - Fix batch archive functionality (VkoHov)
 - Add repo lock/release feature (devfox-se)
->>>>>>> b8a464f2
 
 ## 3.5.3 Feb 11 2022
 
