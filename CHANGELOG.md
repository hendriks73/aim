# Changelog

## Unreleased

<<<<<<< HEAD
### Enhancements:

- Hugging Face adapter refactoring (mihran113)
- Add run description columns to all run specific tables (VkoHov, mihran113)
- Change images rendering optimization default value to smoother (VkoHov)

### Fixes:

- Fix the image full view toggle icon visibility if the image has a white background (VkoHov)
- Fix scroll to the end of the audio tab (VkoHov)
=======
## 3.7.4 Mar 15, 2022

- Fix density min and max validation calculation (VkoHov)
>>>>>>> 52ce237d

## 3.7.3 Mar 14, 2022

- Add missing names for dynamically imported files in single run page (arsengit)

## 3.7.2 Mar 10, 2022

- Fix issue with rendering UI re keeping long URL (KaroMourad)
- Split code in the single run page to optimize chunk size (arsengit)

## 3.7.1 Mar 10, 2022

- Fix metric queries with epoch=None (alberttorosyan)

## 3.7.0 Mar 9, 2022

### Enhancements:

- Add DVC integration (devfox-se)
- Add Run overview tab in run single page (arsengit, VkoHov, KaroMourad, rubenaprikyan)
- Custom max message size for Aim Remote tracking (alberttorosyan)
- Docker images for aim up/server (alberttorosyan)
- TF/Keras adapters refactoring (mihran113)
- Remote tracking client-side retry logic (aramaim)
- Add record_density to initial get-batch request for figures (VkoHov)

### Fixes:

- Fix rendering new lines in texts visualizer (arsengit)

## 3.6.3 Mar 4, 2022

- Fix UI rendering issue on colab (rubenaprikyan)

## 3.6.2 Mar 2, 2022

- Fix chart interactions issue in the Single Run Page Metrics tab (roubkar)
- Fix `resolve_objects` in remote tracking client subtree (alberttorosyan)
- Reject `0` as step/record count (alberttorosyan, VkoHov)
- Fix error on mlflow conversion by experiment id (devfox-se)

## 3.6.1 Feb 25, 2022

- Fix issue with aligning x-axis by custom metric (KaroMourad)
- Add `__AIM_PROXY_URL__` env variable to see full proxy url when running `aim up` command(rubenaprikyan)
- Add `--proxy-url` argument to notebook extension's `%aim up` to render UI correctly if there is a proxy server (rubenaprikyan)
- Add SageMaker integration, `jupyter-server-proxy` s bug-fix script (rubenaprikyan, mahnerak)
- Fix animation support in Plotly visualization and figure loading performance (Hamik25, mihran113)
- Display `None` values in group config column (VkoHov, Hamik25)
- Fix rendering issue on `Select` form search suggestions list (arsengit)
- Fix PL.AimLogger save_dir AttributeError (GeeeekExplorer)
- Remove `__example_type__` substring from param name (VkoHov)

## 3.6.0 Feb 22 2022

### Enhancements:

- Sort params columns in alphabetical order (arsengit)
- Add illustrations for indicating explorer search states (arsengit)
- Ability to export chart as image (KaroMourad)
- Ability to group by metric.context (VkoHov)
- Tune manage columns items highlighting styles (VkoHov)
- Set active style on table actions popover buttons with applied changes (arsengit)
- Unification of Run Custom Object APIs (alberttorosyan, VkoHov)
- Aim repo runs data automatic indexing (alberttorosyan)
- Pytorch Lightning adapter refactoring (mihran113)
- Add Pytorch Ignite integration (mihran113)
- Add wildcard support for `aim runs` subcommands (mihran113)
- Add MLflow logs conversion command (devfox-se)
- Add CustomObject implementation for `hub.dataset` (alberttorosyan)

### Fixes:

- Fix live updated data loss after triggering endless scroll (VkoHov)
- Fix system metric columns pinning functionality and grouping column order (arsengit)
- Fix system metrics search in manage columns popover (VkoHov)
- Fix queries on remote repos (mihran113)
- Fix incorrect boolean value formatting (VkoHov)

## 3.5.4 Feb 15 2022

- Fix batch archive functionality (VkoHov)
- Add repo lock/release feature (devfox-se)

## 3.5.3 Feb 11 2022

- Fix rendering issue in runs explorer page (arsengit)

## 3.5.2 Feb 10 2022

- Fix issue with displaying current day activity cell on week's first day (rubenaprikyan)
- Fix issue with filtering options while typing in input of autocomplete in Tooltip and Grouping popovers (rubenaprikyan)

## 3.5.1 Feb 4 2022

- Fix folder creation when tracking with remote tracker (aramaim)

## 3.5.0 Feb 3 2022

### Enhancements:

- Ability to hide system metrics from table (arsengit)
- Add input validations to range selectors (Hamik25)
- Improve media panel rendering performance on hovering over images (KaroMourad)
- Add ability to parse and import TensorFlow events into aim (devfox-se)
- Add system parameter logging: CLI, Env, Executable, Git, Installed packages (devfox-se)
- Convert nested non-native objects (e.g. OmegaConf config instance) upon storing (devfox-se)
- Add cli subcommands cp and mv for aim runs command (mihran113)
- Add handler for matplotlib figures in Image and Figure custom objects (devfox-se)
- Improve highlighting of table focused/hovered/selected row (VkoHov)

### Fixes:

- Fix stalled runs deletion (mihran113)
- Fix background transparency in colab when using dark mode of system (rubenaprikyan)
- Fix Grouping and Tooltip popovers states' resetting issue when live-update is on (rubenaprikyan)
- Fix table column's sort functionality issue in Params and Scatters Explorers (rubenaprikyan)

## 3.4.1 Jan 23 2022

- Fix issue with displaying experiment name in Images Explorer table (VkoHov)

## 3.4.0 Jan 22 2022

- Add ability to apply group stacking on media elements list (KaroMourad)
- Add ability to apply sorting by run creation_time on table rows (roubkar)
- Add ability to filter texts table with keyword matching (roubkar, rubenaprikyan)
- Add ability to delete run from settings tab (Hamik25)
- Enhance controls states of explorer pages (arsengit)
- Add --repo, --host arguments support for notebook extension (VkoHov, rubenaprikyan)
- Add trendline options to ScatterPlot (roubkar)
- Add ability to display images in original size and align by width (arsengit)
- Add version, docs and slack links to sidebar (arsengit)
- Enhance AudioPlayer component (arsengit)
- Recover active tab in run details page after reload (roubkar)
- Add ability to archive or delete runs with batches (VkoHov)
- Remote tracking server [experimental] (alberttorosyan, mihran113, aramaim)
- Add ability to change media elements order (VkoHov)
- Add ability to hard delete runs (alberttorosyan)
- Lossy format support for aim.Image (devfox-se)
- Timezone issues fix for creation and end times (mihran113)

## 3.3.5 Jan 14 2022

- Add non-strict write mode to replace not-yet-supported types with their
  string representations. (mahnerak)
- Log pytorch_lightning hyperparameters in non-strict mode. (mahnerak)

## 3.3.4 Jan 10 2022

- Fix issue with WAL files flushing (alberttorosyan)
- Support for omegaconf configs in pytorch_lightning adapter (devfox-se)

## 3.3.3 Dec 24 2021

- Fix issue with showing range panel in Images Explorer (roubkar)

## 3.3.2 Dec 20 2021

- Fix issue with not providing point density value to live-update query (rubenaprikyan)

## 3.3.1 Dec 18 2021

- Fix getValue function to show correct chart title data (KaroMourad)

## 3.3.0 Dec 17 2021

- Add ability to track and explore audios in run detail page (arsengit, VkoHov, devfox-se)
- Add ability to track and visualize texts (mihran113, roubkar)
- Fix boolean values encoding (mahnerak)
- Add Scatter Explorer to visualize correlations between metric last value and hyperparameter (KaroMourad)
- Add ability to track and visualize plotly objects (devfox-se, Hamik25, rubenaprikyan)
- Add ability to query distributions by step range and density (VkoHov, rubenaprikyan)
- Add colab notebook support (mihran113, rubenaprikyan)
- Implement images visualization tab in run detail page (VkoHov, KaroMourad)
- Add custom URL prefix support (mihran113, Hamik25, roubkar)
- Enhance metric selection dropdowns to see lists in alphabetical order (rubenaprikyan)

## 3.2.2 Dec 10 2021

- Fix Run finalization index timeout issue (alberttorosyan)

## 3.2.1 Dec 8 2021

- Add ability to provide custom base path for API (mihran113, roubkar)
- Fix table groups column default order (arsengit)
- Fix table panel height issue in runs explorer page (arsengit)

## 3.2.0 Dec 3 2021

- Add ability to cancel pending request (roubkar, arsengit)
- Add support for secure protocol for API calls (mihran113, roubkar)
- Implement image full size view (VkoHov)
- Add ability to manipulate with image size and rendering type (arsengit)
- Enhance Table column for selected grouping config options (arsengit)
- Implement suggestions list for AimQL search (arsengit, rubenaprikyan)
- Add ability to track and visualize distributions (mihran113, rubenaprikyan)
- Add notebook extension, magic functions (rubenaprikyan)

## 3.1.1 Nov 25 2021

- Apply default ordering on images set (VkoHov)
- Ability to show image data in a tooltip on hover (KaroMourad)
- Support of Image input additional data sources (alberttorosyan)
- Ability to export run props as pandas dataframe (gorarakelyan)
- Slice image sequence by index for the given steps range (alberttorosyan)
- Improve Images Explorer rendering performance through better images list virtualization (roubkar)

## 3.1.0 Nov 20 2021

- Add ability to explore tracked images (VkoHov)
- Improve rendering performance by virtualizing table columns (roubkar)
- Add ability to apply grouping by higher level param key (roubkar)
- Add ability to specify repository path during `aim init` via `--repo` argument (rubenaprikyan)

## 3.0.7 Nov 17 2021

- Fix for missing metrics when numpy.float64 values tracked (alberttorosyan)

## 3.0.6 Nov 9 2021

- Fix for blocking container optimization for in progress runs (alberttorosyan)

## 3.0.5 Nov 9 2021

- Add tqdm package in setup.py required section (mihran113)

## 3.0.4 Nov 8 2021

- Switch to aimrocks 0.0.10 - exposes data flushing interface (mihran113)
- Optimize stored data when runs finalized (mihran113)
- Update `aim reindex` command to run storage optimizations (alberttorosyan)
- Storage partial optimizations on metric/run queries (alberttorosyan)

## 3.0.3 Nov 4 2021

- Bump sqlalchemy version to 1.4.1 (alberttorosyan)

## 3.0.2 Oct 27 2021

- Switch to aimrocks 0.0.9 - built on rocksdb 6.25.3 (alberttorosyan)
- Remove grouping select options from Params app config (VkoHov)
- Sort metrics data in ascending order for X-axis (KaroMourad)

## 3.0.1 Oct 22 2021

- Check telemetry_enabled option on segment initialization (VkoHov)
- Draw LineChart Y-axis (horizontal) tick lines on zooming (KaroMourad)
- Sort select options/params based on input value (roubkar)
- Fix query construction issue for multiple context items (roubkar)
- Fix issue with making API call from Web Worker (VkoHov)

## 3.0.0 Oct 21 2021

- Completely revamped UI:

  - Runs, metrics and params explorers
  - Bookmarks, Tags, Homepage
  - New UI works smooth with ~500 metrics displayed at the same time with full Aim table interactions

- Completely revamped storage:
  - 10x faster embedded storage based on Rocksdb
  - Average run query execution time on ~2000 runs: 0.784s
  - Average metrics query execution time on ~2000 runs with 6000 metrics: 1.552s

## 2.7.1 Jun 30 2021

- Fix bookmark navigation issue (roubkar)
- Empty metric select on X-axis alignment property change (roubkar)

## 2.7.0 Jun 23 2021

- Add ability to export table data as CSV (KaroMourad)
- Add ability to bookmark explore screen state (roubkar)
- Add dashboards and apps API (mihran113)

## 2.6.0 Jun 12 2021

- Resolve namedtuple python 3.5 incompatibility (gorarakelyan)
- Add ability to align X-axis by a metric (mihran113, roubkar)
- Add tooltip popover for the chart hover state (roubkar)

## 2.5.0 May 27 2021

- Set gunicorn timeouts (mihran113)
- Remove redundant deserialize method (gorarakelyan)
- Move the Flask server to main repo to support 'docker'less UI (mihran113)

## 2.4.0 May 13 2021

- Bump up Aim UI to v1.6.0 (gorarakelyan)
- Add xgboost integration (khazhak)
- Update keras adapter interface (khazhak)
- Convert tensors to python numbers (gorarakelyan)

## 2.3.0 Apr 10 2021

- Bump up Aim UI to v1.5.0 (gorarakelyan)
- Set default interval of sys tracking to 10 seconds (gorarakelyan)
- Add ability to track system metrics (gorarakelyan)

## 2.2.1 Mar 31 2021

- Bump up Aim UI to v1.4.1 (gorarakelyan)

## 2.2.0 Mar 24 2021

- Bump up Aim UI to v1.4.0 (gorarakelyan)
- Add Hugging Face integration (Khazhak)
- Reorganize documentation (Tatevv)

## 2.1.6 Feb 26 2021

- Add ability to opt out telemetry (gorarakelyan)
- Remove experiment name from config file when calling repo.remove_branch method (gorarakelyan)

## 2.1.5 Jan 7 2021

- Handle NaN or infinite floats passed to artifacts (gorarakelyan)

## 2.1.4 Dec 2 2020

- Add ability to specify session run hash (gorarakelyan)
- Initialize repo if it was empty when opening session (gorarakelyan)
- Add validation of map artifact parameters (gorarakelyan)

## 2.1.3 Nov 24 2020

- Support comparison of list type contexts (gorarakelyan)

## 2.1.2 Nov 24 2020

- Fix empty contexts comparison issue (gorarakelyan)

## 2.1.1 Nov 22 2020

- Return only selected params in SelectResult (gorarakelyan)

## 2.1.0 Nov 19 2020

- Add AimRepo select method (gorarakelyan)
- Implement SelectResult class (gorarakelyan)

## 2.0.27 Nov 13 2020

- Fix issue with artifact step initializer (gorarakelyan)

## 2.0.26 Nov 10 2020

- Add `block_termination` argument to aim.Session (gorarakelyan)
- Convert infinity parameter to string in artifacts (gorarakelyan)

## 2.0.25 Nov 9 2020

- Reconstruct run metadata file when running close command (gorarakelyan)

## 2.0.24 Nov 8 2020

- Add SIGTERM signal handler (gorarakelyan)
- Run `track` function in a parallel thread (gorarakelyan)
- Add SDK session flush method (gorarakelyan)
- Flush aggregated metrics at a given frequency (gorarakelyan)
- Update run metadata file only on artifacts update (gorarakelyan)

## 2.0.23 Nov 5 2020

- Make experiment name argument required in SDK close command (gorarakelyan)

## 2.0.22 Nov 5 2020

- Add SDK `close` method to close dangling experiments (gorarakelyan)

## 2.0.21 Nov 1 2020

- Resolve compatibility issues with python 3.5.0 (gorarakelyan)

## 2.0.20 Oct 26 2020

- Enable pypi aim package name (gorarakelyan)

## 2.0.19 Oct 25 2020

- Add PyTorch Lightning logger (gorarakelyan)
- Add TensorFlow v1 and v2 keras callbacks support (gorarakelyan)

## 2.0.18 Oct 7 2020

- Add ability to run Aim UI in detached mode (gorarakelyan)
- Add ability to specify repo path when running Aim UI (gorarakelyan)

## 2.0.17 Oct 5 2020

- Rename `AimDE` to `Aim UI` (gorarakelyan)

## 2.0.16 Oct 2 2020

- Add ability to specify host when running AimDE (gorarakelyan)
- Disable `AimContainerCommandManager` (gorarakelyan)
- Remove `aimde` command entry point (gorarakelyan)
- Remove `de` prefix from development environment management commands (gorarakelyan)

## 2.0.15 Sep 21 2020

- Set Map artifact default namespace (gorarakelyan)

## 2.0.14 Sep 21 2020

- Set Metric hashable context to None if no kwarg is passed (gorarakelyan)

## 2.0.13 Sep 21 2020

- Add ability to query runs by metric value (gorarakelyan)
- Add ability to query runs via SDK (gorarakelyan)

## 2.0.12 Sep 12 2020

- Update Session to handle exceptions gracefully (gorarakelyan)

## 2.0.11 Sep 11 2020

- Add alias to keras adapter (gorarakelyan)

## 2.0.10 Sep 10 2020

- Show progress bar when pulling AimDE image (gorarakelyan)

## 2.0.9 Sep 10 2020

- Add ability to start multiple sessions (gorarakelyan)
- Add Aim adapter for keras (gorarakelyan)

## 2.0.8 Aug 26 2020

- Set SDK to select only unarchived runs by default (gorarakelyan)
- Add ability to archive/unarchive runs (gorarakelyan)
- Enable search by run attributes (gorarakelyan)
- Add `is not` keyword to AimQL (gorarakelyan)

## 2.0.7 Aug 21 2020

- Validate Artifact values before storing (gorarakelyan)
- Add sessions to SDK (gorarakelyan)

## 2.0.6 Aug 13 2020

- Add ability to retrieve metrics and traces from repo (gorarakelyan)
- Add SDK `select` method to select runs and artifacts (gorarakelyan)
- Implement search query language (gorarakelyan)

## 2.0.5 Jul 18 2020

- Fix issue with PyPI reStructuredText format compatibility (gorarakelyan)

## 2.0.4 Jul 18 2020

- Add ability to attach tf.summary logs to AimDE (gorarakelyan)

## 2.0.3 Jul 8 2020

- Pass project path to development environment container (gorarakelyan)

## 2.0.2 Jul 7 2020

- Make `epoch` argument optional for `Metric` artifact (gorarakelyan)
- Add ability to automatically commit runs after exit (gorarakelyan)
- Add `aim up` shortcut for running development environment (gorarakelyan)
- Remove first required argument(artifact name) from sdk track function (gorarakelyan)
- Add general dictionary artifact for tracking `key: value` parameters (gorarakelyan)

## 2.0.1 Jun 24 2020

- Fix inconsistent DE naming (gorarakelyan)

## 2.0.0 Jun 18 2020

- Tidy up aim and remove some artifacts (gorarakelyan)
- Update AimContainerCMD to open connection on custom port (gorarakelyan)
- Save passed process uuid to commit configs (gorarakelyan)
- Ability to query processes (gorarakelyan)
- Execute process and store logs into a commit of specific experiment (gorarakelyan)
- Kill running process and its children recursively (gorarakelyan)
- Keep executed processes for monitoring and management (gorarakelyan)
- Add container command handler to exec commands on the host (gorarakelyan)
- Refactor Text artifact to store sentences using protobuf and aimrecords (jamesj-jiao)
- Add ability to pass aim board port as an argument (gorarakelyan)

## 1.2.17 May 8 2020

- Add config command (gorarakelyan)
- Tune artifacts: images, metric_groups, params (gorarakelyan)

## 1.2.16 Apr 29 2020

- Add ability to pass numpy array as a segmentation mask (gorarakelyan)

## 1.2.15 Apr 29 2020

- Add basic image list tracking (gorarakelyan)

## 1.2.14 Apr 27 2020

- Optimize segmentation tracking insight to load faster (gorarakelyan)

## 1.2.13 Apr 25 2020

- Remove GitHub security alert (gorarakelyan)
- Add image semantic segmentation tracking (gorarakelyan)

## 1.2.12 Apr 20 2020

- Add missing init file for aim.artifacts.proto (@mike1808)

## 1.2.11 Apr 16 2020

- Make epoch property optional for Metric (gorarakelyan)

## 1.2.10 Apr 16 2020

- Serialize and store `Metric` records using protobuf and aimrecords (gorarakelyan)
- Create RecordWriter factory which handles artifact records saving (gorarakelyan)
- Extract artifact serialization to ArtifactWriter (mike1808)

## 1.2.9 Mar 16 2020

- Alert prerequisites installation message for running board (gorarakelyan)

## 1.2.8 Mar 15 2020

- Update profiler interface for keras (gorarakelyan)

## 1.2.7 Mar 14 2020

- Add board pull command (gorarakelyan)
- Change board ports to 43800,1,2 (gorarakelyan)
- Add ability to profile graph output nodes (gorarakelyan)
- Remove issue with autograd inside while loop (gorarakelyan)
- Add aim board development mode (gorarakelyan)
- Update board name hash algorithm to md5 (gorarakelyan)
- Add board CLI commands: up, down and upgrade (gorarakelyan)
- Add ability to tag version as a release candidate (gorarakelyan)

## 1.2.6 Feb 28 2020

- Add learning rate update tracking (gorarakelyan)

## 1.2.5 Feb 25 2020

- Add autocommit feature to push command: `aim push -c [-m <msg>]` (gorarakelyan)
- Add cli status command to list branch uncommitted artifacts (gorarakelyan)
- Add an ability to aggregate duplicated nodes within a loop (gorarakelyan)
- Remove gradient break issue when profiling output nodes (gorarakelyan)

## 1.2.4 Feb 20 2020

- Enable profiler to track nodes inside loops (gorarakelyan)
- Ability to disable profiler for evaluation or inference (gorarakelyan)

## 1.2.3 Feb 13 2020

- Set minimum required python version to 3.5.2 (gorarakelyan)

## 1.2.2 Feb 13 2020

- Downgrade required python version (gorarakelyan)

## 1.2.1 Feb 13 2020

- Edit README.md to pass reStructuredText validation on pypi (gorarakelyan)

## 1.2.0 Feb 13 2020

- Make aim CLI directly accessible from main.py (gorarakelyan)
- Add disk space usage tracking (gorarakelyan)
- Add profiler support for Keras (gorarakelyan)
- Add TensorFlow graph nodes profiler (gorarakelyan)
- Add command to run aim live container mounted on aim repo (gorarakelyan)
- Update profiler to track GPU usage (gorarakelyan)
- Add machine resource usage profiler (gorarakelyan)

## 1.1.1 Jan 14 2020

- Remove aim dependencies such as keras, pytorch and etc (gorarakelyan)

## 1.1.0 Jan 12 2020

- Update code diff tracking to be optional (gorarakelyan)
- Add default False value to aim init function (gorarakelyan)
- Update aim repo to correctly identify cwd (gorarakelyan)
- Update push command to commit if msg argument is specified (gorarakelyan)
- Add ability to initialize repo from within the sdk (gorarakelyan)

## 1.0.2 Jan 7 2020

- Remove objects dir from empty .aim branch index (gorarakelyan)

## 1.0.1 Dec 26 2019

- Add cil command to print aim current version (gorarakelyan)

## 1.0.0 Dec 25 2019

- Add aim version number in commit config file (gorarakelyan)
- Update push command to send username and check storage availability (gorarakelyan)
- Add hyper parameters tracking (gorarakelyan)
- Update push command to print shorter file names when pushing to remote (gorarakelyan)
- Update tracking artifacts to be saved in log format (gorarakelyan)
- Add pytorch cuda support to existing sdk artefacts (gorarakelyan)
- Add cli reset command (gorarakelyan)
- Add nested module tracking support to aim sdk (gorarakelyan)
- Add code difference tracking to aim sdk (gorarakelyan)
- Update aim push command to send commits (gorarakelyan)
- Add commit structure implementation (gorarakelyan)
- Add aim commit command synchronized with git commits (gorarakelyan)
- Add version control system factory (gorarakelyan)
- Update all insights example (gorarakelyan)
- Add model gradients tracking (gorarakelyan)
- Add model weights distribution tracking (gorarakelyan)
- Add aim correlation tracking (gorarakelyan)

## 0.2.9 Nov 30 2019

- Update push tolerance when remote origin is invalid (gorarakelyan)

## 0.2.8 Nov 30 2019

- Update aim auth public key search algorithm (gorarakelyan)

## 0.2.7 Nov 14 2019

- Update dependencies torch and torchvision versions (sgevorg)

## 0.2.6 Nov 5 2019

- Update aim track logger (gorarakelyan)

## 0.2.5 Nov 4 2019

- Add branch name validation (gorarakelyan)
- Add single branch push to aim push command (gorarakelyan)

## 0.2.4 Nov 3 2019

- Update aim auth print format (gorarakelyan)
- Update setup.py requirements (gorarakelyan)

## 0.2.3 Nov 3 2019

- Update package requirements (gorarakelyan)

## 0.2.2 Nov 1 2019

- Update package requirements (sgevorg)

## 0.2.1 Nov 1 2019

- Add paramiko to required in setup.py (sgevorg)

## 0.2.0 Nov 1 2019

- Update the repo to prep for open source pypi push (sgevorg)
- Add error and activity logging (sgevorg)
- Add push command robustness (gorarakelyan)
- Add cli auth command (gorarakelyan)
- Add public key authentication (gorarakelyan)
- Update push to send only branches (gorarakelyan)
- Add branching command line interface (gorarakelyan)
- Update skd interface (gorarakelyan)
- Add pytorch examples inside examples directory (gorarakelyan)
- Add model load sdk method (gorarakelyan)
- Add model checkpoint save tests (gorarakelyan)
- Update file sending protocol (gorarakelyan)
- Add model tracking (gorarakelyan)

## 0.1.0 - Sep 23 2019

- Update setup py to build cython extensions (gorarakelyan)
- Update tcp client to send multiple files through one connection (gorarakelyan)
- Update tcp client to send images (gorarakelyan)
- Update sdk track functionality to support multiple metrics (gorarakelyan)
- Update push command for sending repo to a given remote (gorarakelyan)
- Add cli remote commands (gorarakelyan)
- Update cli architecture from single group of commands to multiple groups (gorarakelyan)
- Add testing env first skeleton and versions (sgevorg)
- Add dummy exporting files from .aim-test (sgevorg)
- Add description for Testing Environment (sgevorg)
- Update metadata structure and handling (sgevorg)
- Add support for seq2seq models (sgevorg)
- Update the output of doker image build to be more informative and intuitive (sgevorg)
- Update README.MD with changed Aim messaging (sgevorg)
- Remove setup.cfg file (maybe temporarily) (sgevorg)
- Update the location for docker build template files, move to data/ (sgevorg)
- Update the `docs/cli.md` for aim-deploy docs (sgevorg)
- Add docker deploy `.aim/deploy_temp/<model>` cleanup at the end of the build (sgevorg)
- Add Docker Deploy via `aim-deploy` command (sgevorg)
- Add Docker image generate skeleton (sgevorg)
- Add AimModel.load_mode static function to parse `.aim` files (sgevorg)
- Update exporter to decouple from specifics of exporting and framework (sgevorg)
- Add model export with `.aim` extension (sgevorg)
- Remove pack/unpack of the metadata (sgevorg)
- Add pack/unpack to add metadata to model for engine processing (sgevorg)
- Add aim-deploy command configuration in cli (sgevorg)
- Add basic cli (sgevorg)
- Update setup.py for cli first version (sgevorg)
- Add initial cli specs (sgevorg)
- Add directories: the initial skeleton of the repo (sgevorg)
- Add gitignore, license file and other basics for repo (sgevorg)<|MERGE_RESOLUTION|>--- conflicted
+++ resolved
@@ -2,7 +2,6 @@
 
 ## Unreleased
 
-<<<<<<< HEAD
 ### Enhancements:
 
 - Hugging Face adapter refactoring (mihran113)
@@ -13,11 +12,10 @@
 
 - Fix the image full view toggle icon visibility if the image has a white background (VkoHov)
 - Fix scroll to the end of the audio tab (VkoHov)
-=======
+
 ## 3.7.4 Mar 15, 2022
 
 - Fix density min and max validation calculation (VkoHov)
->>>>>>> 52ce237d
 
 ## 3.7.3 Mar 14, 2022
 
