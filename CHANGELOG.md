--- conflicted
+++ resolved
@@ -1,17 +1,15 @@
 # Changelog
 
-<<<<<<< HEAD
 ## Unreleased
 
 - Add ability to apply grouping by higher level param key (roubkar)
-=======
+
 ## 3.0.4 Nov 8 2021
 
 - Switch to aimrocks 0.0.10 - exposes data flushing interface (mihran113)
 - Optimize stored data when runs finalized (mihran113)
 - Update `aim reindex` command to run storage optimizations (alberttorosyan)
 - Storage partial optimizations on metric/run queries (alberttorosyan)
->>>>>>> 84a4df52
 
 ## 3.0.3 Nov 4 2021
 
