--- conflicted
+++ resolved
@@ -1,18 +1,16 @@
 # Changelog
 
-<<<<<<< HEAD
 ## Unreleased
 
 - Add version, docs and slack links to sidebar (arsengit)
 - Ability to display images in original size and align by width (arsengit)
 - Enhance AudioPlayer component (arsengit)
 - Recover active tab in run details page after reload (roubkar)
-=======
+
 ## 3.3.4 Jan 10 2022
 
 - Fix issue with WAL files flushing (alberttorosyan)
 - Support for omegaconf configs in pytorch_lightning adapter (devfox-se)
->>>>>>> 7e7dcbd2
 
 ## 3.3.3 Dec 24 2021
 
